--- conflicted
+++ resolved
@@ -21,36 +21,15 @@
 
 // MainNetParams defines the network parameters for the main Bitcoin network.
 var MainNetParams = Params{
-<<<<<<< HEAD
 	Name:             "mainnet",
 	Net:              types.MainNet,
 	DefaultPort:      "8333",
-	DNSSeeds:         []DNSSeed{},
+	DefaultP2PPort: "8444",
+	DNSSeeds:       []DNSSeed{{"dnsseed.testnet.jaxdevz.space", false}},
 	IsBeacon:         true,
 	ChainID:          0,
 	ChainName:        "beacon",
 	CoinbaseMaturity: 100,
-=======
-	Name:           "mainnet",
-	Net:            types.MainNet,
-	DefaultPort:    "8333",
-	DefaultP2PPort: "8444",
-	DNSSeeds:       []DNSSeed{{"dnsseed.testnet.jaxdevz.space", false}},
-
-	// Chain parameters
-	GenesisBlock: GenesisBlockOpts{
-		Version:    1,
-		PrevBlock:  chainhash.Hash{},         // 0000000000000000000000000000000000000000000000000000000000000000
-		MerkleRoot: genesisMerkleRoot,        // 4a5e1e4baab89f3a32518a88c31bc87f618f76673e2cc77ab2127b7afdeda33b
-		Timestamp:  time.Unix(0x495fab29, 0), // 2009-01-03 18:15:05 +0000 UTC
-		Bits:       0x1d0ffff0,               // 487587824 [0000000ffff00000000000000000000000000000000000000000000000000000]
-		Nonce:      0x7c2bac1d,               // 2083236893
-	},
-
-	GenesisHash:              &genesisHash,
-	CoinbaseMaturity:         100,
-	SubsidyReductionInterval: 210000,
->>>>>>> c1a6c1f4
 
 	PowParams: PowParams{
 		PowLimit:                 mainPowLimit,
