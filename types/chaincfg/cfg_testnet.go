--- conflicted
+++ resolved
@@ -21,33 +21,14 @@
 // TestNet3Params defines the network parameters for the test Bitcoin network
 // (version 3).  Not to be confused with the regression test network, this
 // network is sometimes simply called "testnet".
-<<<<<<< HEAD
 var TestNet3Params = TestNetParams
-=======
-var TestNet3Params = Params{
-	Name:           "testnet",
-	Net:            types.TestNet,
-	DefaultPort:    "18333",
-	DefaultP2PPort: "18444",
-	DNSSeeds:       []DNSSeed{{"dnsseed.testnet.jaxdevz.space", false}},
-
-	// Chain parameters
-	GenesisBlock: GenesisBlockOpts{
-		Version:    1,
-		PrevBlock:  chainhash.Hash{},         // 0000000000000000000000000000000000000000000000000000000000000000
-		MerkleRoot: genesisMerkleRoot,        // 4a5e1e4baab89f3a32518a88c31bc87f618f76673e2cc77ab2127b7afdeda33b
-		Timestamp:  time.Unix(1296688602, 0), // 2011-02-02 23:16:42 +0000 UTC
-		Bits:       0x1d0ffff0,               // 487587824 [0000000ffff00000000000000000000000000000000000000000000000000000]
-		Nonce:      0x18aea41a,               // 414098458
-	},
-	GenesisHash: &genesisHash,
->>>>>>> c1a6c1f4
 
 var TestNetParams = Params{
 	Name:             "testnet",
 	Net:              types.TestNet,
 	DefaultPort:      "18333",
-	DNSSeeds:         []DNSSeed{},
+	DefaultP2PPort: "18444",
+	DNSSeeds:       []DNSSeed{{"dnsseed.testnet.jaxdevz.space", false}},
 	IsBeacon:         true,
 	ChainID:          0,
 	ChainName:        "beacon",
