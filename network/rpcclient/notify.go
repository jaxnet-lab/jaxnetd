--- conflicted
+++ resolved
@@ -238,7 +238,6 @@
 		c.ntfnHandlers.OnBlockConnected(ntfn.ShardID, blockHash, blockHeight, blockTime)
 
 	// OnFilteredBlockConnected
-<<<<<<< HEAD
 	// case btcjson.FilteredBlockConnectedNtfnMethod:
 	// 	// Ignore the notification if the client is not interested in
 	// 	// it.
@@ -256,25 +255,6 @@
 
 	// 	c.ntfnHandlers.OnFilteredBlockConnected(blockHeight,
 	// 		blockHeader, transactions)
-=======
-	case jaxjson.FilteredBlockConnectedNtfnMethod:
-		// Ignore the notification if the client is not interested in
-		// it.
-		if c.ntfnHandlers.OnFilteredBlockConnected == nil {
-			return
-		}
-
-		blockHeight, blockHeader, transactions, err :=
-			parseFilteredBlockConnectedParams(ntfn.Params)
-		if err != nil {
-			log.Warn().Msgf("Received invalid filtered block "+
-				"connected notification: %v", err)
-			return
-		}
-
-		c.ntfnHandlers.OnFilteredBlockConnected(blockHeight,
-			blockHeader, transactions)
->>>>>>> 14a70321
 
 	// OnBlockDisconnected
 	case jaxjson.BlockDisconnectedNtfnMethod:
