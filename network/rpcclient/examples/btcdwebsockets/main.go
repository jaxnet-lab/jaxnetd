--- conflicted
+++ resolved
@@ -10,19 +10,9 @@
 	"log"
 	"time"
 
-<<<<<<< HEAD
-	"gitlab.com/jaxnet/core/shard.core/btcutil"
-	"gitlab.com/jaxnet/core/shard.core/network/rpcclient"
-	"gitlab.com/jaxnet/core/shard.core/node/chain"
-	"gitlab.com/jaxnet/core/shard.core/node/chain/beacon"
-	"gitlab.com/jaxnet/core/shard.core/types/chaincfg"
-	"gitlab.com/jaxnet/core/shard.core/types/chainhash"
-	"gitlab.com/jaxnet/core/shard.core/types/wire"
-=======
 	"gitlab.com/jaxnet/jaxnetd/jaxutil"
 	"gitlab.com/jaxnet/jaxnetd/network/rpcclient"
 	"gitlab.com/jaxnet/jaxnetd/types/wire"
->>>>>>> 14a70321
 )
 
 func main() {
@@ -31,14 +21,8 @@
 	// for notifications.  See the documentation of the rpcclient
 	// NotificationHandlers type for more details about each handler.
 	ntfnHandlers := rpcclient.NotificationHandlers{
-<<<<<<< HEAD
 		OnBlockConnected: func(shardId uint32, hash *chainhash.Hash, height int32, t time.Time) {
 			fmt.Printf("Block connected: shard_id %d : %v (%d) %v \n",shardId, hash, height, t)			
-=======
-		OnFilteredBlockConnected: func(height int32, header wire.BlockHeader, txns []*jaxutil.Tx) {
-			log.Printf("Block connected: %v (%d) %v",
-				header.BlockHash(), height, header.Timestamp())
->>>>>>> 14a70321
 		},
 
 		OnFilteredBlockConnected: func(height int32, header wire.BlockHeader, txns []*btcutil.Tx) {
