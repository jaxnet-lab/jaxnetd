--- conflicted
+++ resolved
@@ -8,13 +8,10 @@
 	"encoding/json"
 	"errors"
 	"fmt"
-<<<<<<< HEAD
 	"io"
 	"sync"
 
-=======
 	"github.com/btcsuite/btcd/btcjson"
->>>>>>> 21e7279a
 	"github.com/btcsuite/websocket"
 	"github.com/rs/zerolog"
 	"gitlab.com/jaxnet/jaxnetd/node/chain"
@@ -22,12 +19,6 @@
 	"gitlab.com/jaxnet/jaxnetd/node/encoder"
 	"gitlab.com/jaxnet/jaxnetd/types/jaxjson"
 	"gitlab.com/jaxnet/jaxnetd/types/wire"
-<<<<<<< HEAD
-=======
-	"io"
-	"net"
-	"sync"
->>>>>>> 21e7279a
 )
 
 type semaphore chan struct{}
@@ -126,20 +117,6 @@
 	}
 
 	client := &wsClient{
-<<<<<<< HEAD
-		conn:          conn,
-		addr:          remoteAddr,
-		authenticated: authenticated,
-		isAdmin:       isAdmin,
-		sessionID:     sessionID,
-		manager:       manager,
-		addrRequests:  make(map[string]struct{}),
-		spentRequests: make(map[wire.OutPoint]struct{}),
-		// serviceRequestSem: makeSemaphore(manager.server.cfg.MaxConcurrentReqs),
-		ntfnChan: make(chan []byte, 1), // nonblocking sync
-		sendChan: make(chan wsResponse, websocketSendBufferSize),
-		quit:     make(chan struct{}),
-=======
 		conn:              conn,
 		addr:              remoteAddr,
 		authenticated:     authenticated,
@@ -153,7 +130,6 @@
 		ntfnChan:          make(chan []byte, 1), // nonblocking sync
 		sendChan:          make(chan wsResponse, websocketSendBufferSize),
 		quit:              make(chan struct{}),
->>>>>>> 21e7279a
 	}
 	return client, nil
 }
@@ -362,12 +338,6 @@
 		err    error
 	)
 
-<<<<<<< HEAD
-	shard, ok := c.manager.server.shardRPCs[r.ShardID]
-	if ok {
-		// result, err = c.manager.server.HandleCommand(r, nil)
-		return
-=======
 	var provider *cprovider.ChainProvider
 	if r.ShardID != 0 {
 		shard, ok := c.manager.server.shardRPCs[r.ShardID]
@@ -388,7 +358,6 @@
 		provider = shard.chainProvider
 	} else {
 		provider = c.manager.server.beaconRPC.chainProvider
->>>>>>> 21e7279a
 	}
 
 	// Lookup the websocket extension for the command and if it doesn't
@@ -397,12 +366,7 @@
 	if ok {
 		result, err = wsHandler(provider, c, r.Cmd)
 	} else {
-<<<<<<< HEAD
-		// TODO: implement
-		// result, err = c.manager.server.HandleCommand(r, nil)
-=======
 		result, err = c.handleRequestScope(r)
->>>>>>> 21e7279a
 	}
 	reply, err := c.manager.server.createMarshalledReply(r.ID, result, err)
 	if err != nil {
