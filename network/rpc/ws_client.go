package rpc

import (
	"container/list"
	"crypto/sha256"
	"crypto/subtle"
	"encoding/base64"
	"encoding/json"
	"errors"
	"fmt"
	"io"
	"sync"

	"github.com/btcsuite/websocket"
	"gitlab.com/jaxnet/jaxnetd/node/chain"
	"gitlab.com/jaxnet/jaxnetd/node/encoder"
	"gitlab.com/jaxnet/jaxnetd/types/jaxjson"
	"gitlab.com/jaxnet/jaxnetd/types/wire"
)

type semaphore chan struct{}

func makeSemaphore(n int) semaphore {
	return make(chan struct{}, n)
}

func (s semaphore) acquire() { s <- struct{}{} }
func (s semaphore) release() { <-s }

// wsClient provides an abstraction for handling a websocket client.  The
// overall data flow is split into 3 main goroutines, a possible 4th goroutine
// for long-running operations (only started if request is made), and a
// websocket manager which is used to allow things such as broadcasting
// requested notifications to all connected websocket clients.   Inbound
// messages are read via the inHandler goroutine and generally dispatched to
// their own handler.  However, certain potentially long-running operations such
// as rescans, are sent to the asyncHander goroutine and are limited to one at a
// time.  There are two outbound message types - one for responding to client
// requests and another for async notifications.  Responses to client requests
// use SendMessage which employs a buffered channel thereby limiting the number
// of outstanding requests that can be made.  Notifications are sent via
// QueueNotification which implements a queue via notificationQueueHandler to
// ensure sending notifications from other subsystems can't block.  Ultimately,
// all messages are sent via the outHandler.
type wsClient struct {
	sync.Mutex

	manager *wsManager
	chain   chain.IChainCtx
	// conn is the underlying websocket connection.
	conn *websocket.Conn

	// disconnected indicated whether or not the websocket client is
	// disconnected.
	disconnected bool

	// addr is the remote address of the client.
	addr string

	// authenticated specifies whether a client has been authenticated
	// and therefore is allowed to communicated over the websocket.
	authenticated bool

	// isAdmin specifies whether a client may change the state of the server;
	// false means its access is only to the limited set of RPC calls.
	isAdmin bool

	// sessionID is a random ID generated for each client when connected.
	// These IDs may be queried by a client using the session RPC.  A change
	// to the session ID indicates that the client reconnected.
	sessionID uint64

	// verboseTxUpdates specifies whether a client has requested verbose
	// information about all new transactions.
	verboseTxUpdates bool

	// addrRequests is a set of addresses the caller has requested to be
	// notified about.  It is maintained here so all requests can be removed
	// when a wallet disconnects.  Owned by the notification manager.
	addrRequests map[string]struct{}

	// spentRequests is a set of unspent Outpoints a wallet has requested
	// notifications for when they are spent by a processed transaction.
	// Owned by the notification manager.
	spentRequests map[wire.OutPoint]struct{}

	// filterData is the new generation transaction filter backported from
	// github.com/decred/dcrd for the new backported `loadtxfilter` and
	// `rescanblocks` methods.
	filterData *wsClientFilter

	// Networking infrastructure.
	serviceRequestSem semaphore
	ntfnChan          chan []byte
	sendChan          chan wsResponse
	quit              chan struct{}
	wg                sync.WaitGroup
}

// newWebsocketClient returns a new websocket client given the notification
// manager, websocket connection, remote address, and whether or not the client
// has already been authenticated (via HTTP Basic access authentication).  The
// returned client is ready to start.  Once started, the client will process
// incoming and outgoing messages in separate goroutines complete with queuing
// and asynchrous handling for long-running operations.
func newWebsocketClient(manager *wsManager, conn *websocket.Conn,
	remoteAddr string, authenticated bool, isAdmin bool) (*wsClient, error) {

	sessionID, err := encoder.RandomUint64()
	if err != nil {
		return nil, err
	}

	client := &wsClient{
		conn:          conn,
		addr:          remoteAddr,
		authenticated: authenticated,
		isAdmin:       isAdmin,
		sessionID:     sessionID,
		manager:       manager,
		addrRequests:  make(map[string]struct{}),
		spentRequests: make(map[wire.OutPoint]struct{}),
		// serviceRequestSem: makeSemaphore(manager.server.cfg.MaxConcurrentReqs),
		ntfnChan: make(chan []byte, 1), // nonblocking sync
		sendChan: make(chan wsResponse, websocketSendBufferSize),
		quit:     make(chan struct{}),
	}
	return client, nil
}

// inHandler handles all incoming messages for the websocket connection.  It
// must be run as a goroutine.
func (c *wsClient) inHandler() {
out:
	for {
		// Break out of the loop once the quit channel has been closed.
		// Use a non-blocking select here so we fall through otherwise.
		select {
		case <-c.quit:
			break out
		default:
		}

		_, msg, err := c.conn.ReadMessage()
		c.manager.logger.Debug().Err(err).Msg(fmt.Sprintf("read message <%s>", string(msg)))
		if err != nil {
			// Log the error if it's not due to disconnecting.
			if err != io.EOF {
				c.manager.logger.Error().Str("address", c.addr).Err(err).Msg("Websocket receive error from")
			}
			break out
		}

		var request jaxjson.Request
		err = json.Unmarshal(msg, &request)
		if err != nil {
			if !c.authenticated {
				break out
			}

			jsonErr := &jaxjson.RPCError{
				Code:    jaxjson.ErrRPCParse.Code,
				Message: "Failed to parse request: " + err.Error(),
			}
			reply, err := c.manager.server.createMarshalledReply(nil, nil, jsonErr)
			if err != nil {
				c.manager.logger.Error().Err(err).Msg("Failed to marshal parse failure")
				continue
			}
			c.SendMessage(reply, nil)
			continue
		}

		// The JSON-RPC 1.0 spec defines that notifications must have their "ID"
		// set to null and states that notifications do not have a response.
		//
		// A JSON-RPC 2.0 notification is a request with "json-rpc":"2.0", and
		// without an "ID" member. The specification states that notifications
		// must not be responded to. JSON-RPC 2.0 permits the null value as a
		// valid request ID, therefore such requests are not notifications.
		//
		// Bitcoin Core serves requests with "ID":null or even an absent "ID",
		// and responds to such requests with "ID":null in the response.
		//
		// Btcd does not respond to any request without and "ID" or "ID":null,
		// regardless the indicated JSON-RPC protocol version unless RPC quirks
		// are enabled. With RPC quirks enabled, such requests will be responded
		// to if the reqeust does not indicate JSON-RPC version.
		//
		// RPC quirks can be enabled by the user to avoid compatibility issues
		// with software relying on Core's behavior.
		if request.ID == nil /*&& !(c.manager.server.cfg.Quirks && request.JsonRPC == "") */ {
			if !c.authenticated {
				break out
			}
			continue
		}

		cmd := ParseCmd(&request)
		if cmd.Err != nil {
			if !c.authenticated {
				break out
			}

			reply, err := c.manager.server.createMarshalledReply(cmd.ID, nil, cmd.Err)
			if err != nil {
				c.manager.logger.Error().Err(err).Msg("Failed to marshal parse failure ")
				continue
			}
			c.SendMessage(reply, nil)
			continue
		}
		c.manager.logger.Debug().Msg(fmt.Sprintf("Received command <%s> from %s for shard %d", cmd.Method, c.addr, cmd.ShardID))

		// Check auth.  The client is immediately disconnected if the
		// first request of an unauthentiated websocket client is not
		// the authenticate request, an authenticate request is received
		// when the client is already authenticated, or incorrect
		// authentication credentials are provided in the request.
		switch authCmd, ok := cmd.Cmd.(*jaxjson.AuthenticateCmd); {
		case c.authenticated && ok:
			c.manager.logger.Warn().Msg(fmt.Sprintf("Websocket client %s is already authenticated", c.addr))
			break out
		case !c.authenticated && !ok:
			c.manager.logger.Warn().Msg("Unauthenticated websocket message received")
			break out
		case !c.authenticated:
			// Check credentials.
			login := authCmd.Username + ":" + authCmd.Passphrase
			auth := "Basic " + base64.StdEncoding.EncodeToString([]byte(login))
			authSha := sha256.Sum256([]byte(auth))
			cmp := subtle.ConstantTimeCompare(authSha[:], c.manager.server.authSHA[:])
			limitcmp := subtle.ConstantTimeCompare(authSha[:], c.manager.server.limitAuthSHA[:])
			if cmp != 1 && limitcmp != 1 {
				c.manager.logger.Warn().Msg("Auth failure.")
				break out
			}
			c.authenticated = true
			c.isAdmin = cmp == 1

			// Marshal and send response.
			reply, err := c.manager.server.createMarshalledReply(cmd.ID, nil, nil)
			if err != nil {
				c.manager.logger.Error().Err(err).Msg("Failed to marshal authenticate")
				continue
			}
			c.SendMessage(reply, nil)
			continue
		}

		// Check if the client is using limited RPC credentials and
		// error when not authorized to call this RPC.
		if !c.isAdmin {
			if _, ok := rpcLimited[request.Method]; !ok {
				jsonErr := &jaxjson.RPCError{
					Code:    jaxjson.ErrRPCInvalidParams.Code,
					Message: "limited user not authorized for this Method",
				}
				// Marshal and send response.
				reply, err := c.manager.server.createMarshalledReply(request.ID, nil, jsonErr)
				if err != nil {
					c.manager.logger.Error().Msg("Failed to marshal parse failure ")
					continue
				}
				c.SendMessage(reply, nil)
				continue
			}
		}

		// Asynchronously handle the request.  A semaphore is used to
		// limit the number of concurrent requests currently being
		// serviced.  If the semaphore can not be acquired, simply wait
		// until a request finished before reading the next RPC request
		// from the websocket client.
		//
		// This could be a little fancier by timing out and erroring
		// when it takes too long to service the request, but if that is
		// done, the read of the next request should not be blocked by
		// this semaphore, otherwise the next request will be read and
		// will probably sit here for another few seconds before timing
		// out as well.  This will cause the total timeout duration for
		// later requests to be much longer than the check here would
		// imply.
		//
		// If a timeout is added, the semaphore acquiring should be
		// moved inside of the new goroutine with a select statement
		// that also reads a time.After channel.  This will unblock the
		// read of the next request from the websocket client and allow
		// many requests to be waited on concurrently.
		c.serviceRequestSem.acquire()
		go func() {
			c.serviceRequest(cmd)
			c.serviceRequestSem.release()
		}()
	}

	// Ensure the connection is closed.
	c.Disconnect()
	c.wg.Done()
	c.manager.logger.Trace().Str("address", c.addr).Msg("Websocket client input handler done for")
}

// serviceRequest services a parsed RPC request by looking up and executing the
// appropriate RPC handler.  The response is marshalled and sent to the
// websocket client.
func (c *wsClient) serviceRequest(r *ParsedRPCCmd) {
	var (
		result interface{}
		err    error
	)

	shard, ok := c.manager.server.shardRPCs[r.ShardID]
	if ok {
<<<<<<< HEAD
		// result, err = c.manager.server.HandleCommand(r, nil)
=======
		//result, Err = c.manager.server.HandleCommand(r, nil)
>>>>>>> d44d848e
		return
	}

	// Lookup the websocket extension for the command and if it doesn't
	// exist fallback to handling the command as a standard command.
	wsHandler, ok := c.manager.handler.handlers[r.Method]
	if ok {
		result, err = wsHandler(shard.chainProvider, c, r.Cmd)
	} else {
<<<<<<< HEAD
		// TODO: implement
		// result, err = c.manager.server.HandleCommand(r, nil)
=======
		//TODO: implement
		//result, Err = c.manager.server.HandleCommand(r, nil)
>>>>>>> d44d848e
	}
	reply, err := c.manager.server.createMarshalledReply(r.ID, result, err)
	if err != nil {
		c.manager.logger.Error().Str("command", r.Method).Err(err).Msg("Failed to marshal reply command")
		return
	}
	c.SendMessage(reply, nil)
}

// notificationQueueHandler handles the queuing of outgoing notifications for
// the websocket client.  This runs as a muxer for various sources of input to
// ensure that queuing up notifications to be sent will not block.  Otherwise,
// slow clients could bog down the other systems (such as the mempool or block
// manager) which are queuing the data.  The data is passed on to outHandler to
// actually be written.  It must be run as a goroutine.
func (c *wsClient) notificationQueueHandler() {
	c.manager.logger.Info().Msg("Run Handler")
	ntfnSentChan := make(chan bool, 1) // nonblocking sync

	// pendingNtfns is used as a queue for notifications that are ready to
	// be sent once there are no outstanding notifications currently being
	// sent.  The waiting flag is used over simply checking for items in the
	// pending list to ensure cleanup knows what has and hasn't been sent
	// to the outHandler.  Currently no special cleanup is needed, however
	// if something like a done channel is added to notifications in the
	// future, not knowing what has and hasn't been sent to the outHandler
	// (and thus who should respond to the done channel) would be
	// problematic without using this approach.
	pendingNtfns := list.New()
	waiting := false
out:
	for {
		select {
		// This channel is notified when a message is being queued to
		// be sent across the network socket.  It will either send the
		// message immediately if a send is not already in progress, or
		// queue the message to be sent once the other pending messages
		// are sent.
		case msg := <-c.ntfnChan:
			if !waiting {
				c.SendMessage(msg, ntfnSentChan)
			} else {
				pendingNtfns.PushBack(msg)
			}
			waiting = true

		// This channel is notified when a notification has been sent
		// across the network socket.
		case <-ntfnSentChan:
			// No longer waiting if there are no more messages in
			// the pending messages queue.
			next := pendingNtfns.Front()
			if next == nil {
				waiting = false
				continue
			}

			// Notify the outHandler about the next item to
			// asynchronously send.
			msg := pendingNtfns.Remove(next).([]byte)
			c.SendMessage(msg, ntfnSentChan)

		case <-c.quit:
			break out
		}
	}

	// Drain any wait channels before exiting so nothing is left waiting
	// around to send.
cleanup:
	for {
		select {
		case <-c.ntfnChan:
		case <-ntfnSentChan:
		default:
			break cleanup
		}
	}
	c.wg.Done()
	c.manager.logger.Trace().Str("address", c.addr).Msg("Websocket client notification queue handler done")
}

// outHandler handles all outgoing messages for the websocket connection.  It
// must be run as a goroutine.  It uses a buffered channel to serialize output
// messages while allowing the sender to continue running asynchronously.  It
// must be run as a goroutine.
func (c *wsClient) outHandler() {
out:
	for {
		// Send any messages ready for send until the quit channel is
		// closed.
		select {
		case r := <-c.sendChan:
			err := c.conn.WriteMessage(websocket.TextMessage, r.msg)
			if err != nil {
				c.Disconnect()
				break out
			}
			if r.doneChan != nil {
				r.doneChan <- true
			}

		case <-c.quit:
			break out
		}
	}

	// Drain any wait channels before exiting so nothing is left waiting
	// around to send.
cleanup:
	for {
		select {
		case r := <-c.sendChan:
			if r.doneChan != nil {
				r.doneChan <- false
			}
		default:
			break cleanup
		}
	}
	c.wg.Done()
	c.manager.logger.Trace().Str("address", c.addr).Msg("Websocket client output handler done for")
}

// SendMessage sends the passed json to the websocket client.  It is backed
// by a buffered channel, so it will not block until the send channel is full.
// Note however that QueueNotification must be used for sending async
// notifications instead of the this function.  This approach allows a limit to
// the number of outstanding requests a client can make without preventing or
// blocking on async notifications.
func (c *wsClient) SendMessage(marshalledJSON []byte, doneChan chan bool) {
	// Don't send the message if disconnected.
	if c.Disconnected() {
		if doneChan != nil {
			doneChan <- false
		}
		return
	}

	c.sendChan <- wsResponse{msg: marshalledJSON, doneChan: doneChan}
}

//
// ErrClientQuit describes the error where a client send is not processed due
// to the client having already been disconnected or dropped.
var ErrClientQuit = errors.New("client quit")

// QueueNotification queues the passed notification to be sent to the websocket
// client.  This function, as the name implies, is only intended for
// notifications since it has additional logic to prevent other subsystems, such
// as the memory pool and block manager, from blocking even when the send
// channel is full.
//
// If the client is in the process of shutting down, this function returns
// ErrClientQuit.  This is intended to be checked by long-running notification
// handlers to stop processing if there is no more work needed to be done.
func (c *wsClient) QueueNotification(marshalledJSON []byte) error {
	// Don't queue the message if disconnected.
	if c.Disconnected() {
		return ErrClientQuit
	}

	c.ntfnChan <- marshalledJSON
	return nil
}

// Disconnected returns whether or not the websocket client is disconnected.
func (c *wsClient) Disconnected() bool {
	c.Lock()
	isDisconnected := c.disconnected
	c.Unlock()

	return isDisconnected
}

// Disconnect disconnects the websocket client.
func (c *wsClient) Disconnect() {
	c.Lock()
	defer c.Unlock()

	// Nothing to do if already disconnected.
	if c.disconnected {
		return
	}

	c.manager.logger.Trace().Str("address", c.addr).Msg("Disconnecting websocket client")
	close(c.quit)
	c.conn.Close()
	c.disconnected = true
}

// Start begins processing input and output messages.
func (c *wsClient) Start() {
	c.manager.logger.Trace().Str("address", c.addr).Msg("Starting websocket client")

	// Start processing input and output.
	c.wg.Add(3)

	go c.inHandler()
	go c.notificationQueueHandler()
	go c.outHandler()
}

// WaitForShutdown blocks until the websocket client goroutines are stopped
// and the connection is closed.
func (c *wsClient) WaitForShutdown() {
	c.wg.Wait()
}<|MERGE_RESOLUTION|>--- conflicted
+++ resolved
@@ -311,11 +311,7 @@
 
 	shard, ok := c.manager.server.shardRPCs[r.ShardID]
 	if ok {
-<<<<<<< HEAD
 		// result, err = c.manager.server.HandleCommand(r, nil)
-=======
-		//result, Err = c.manager.server.HandleCommand(r, nil)
->>>>>>> d44d848e
 		return
 	}
 
@@ -325,13 +321,8 @@
 	if ok {
 		result, err = wsHandler(shard.chainProvider, c, r.Cmd)
 	} else {
-<<<<<<< HEAD
 		// TODO: implement
 		// result, err = c.manager.server.HandleCommand(r, nil)
-=======
-		//TODO: implement
-		//result, Err = c.manager.server.HandleCommand(r, nil)
->>>>>>> d44d848e
 	}
 	reply, err := c.manager.server.createMarshalledReply(r.ID, result, err)
 	if err != nil {
