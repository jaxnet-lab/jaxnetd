// Copyright (c) 2020 The JaxNetwork developers
// Use of this source code is governed by an ISC
// license that can be found in the LICENSE file.
package rpc

import (
	"context"
<<<<<<< HEAD
	"github.com/btcsuite/websocket"
=======
	"fmt"
>>>>>>> 5ea8019d
	"net/http"
	"sync"

	"github.com/rs/zerolog"
	"gitlab.com/jaxnet/core/shard.core/network/rpcutli"
	"gitlab.com/jaxnet/core/shard.core/types/btcjson"
)

type MultiChainRPC struct {
	*ServerCore
	nodeRPC     *NodeRPC
	beaconRPC   *BeaconRPC
	shardRPCs   map[uint32]*ShardRPC
	chainsMutex sync.RWMutex
	helpCache   *helpCacher
	wsManager   *wsManager
}

func NewMultiChainRPC(config *Config, logger zerolog.Logger,
	nodeRPC *NodeRPC, beaconRPC *BeaconRPC, shardRPCs map[uint32]*ShardRPC) *MultiChainRPC {
	rpc := &MultiChainRPC{
		ServerCore: NewRPCCore(config, logger),
		nodeRPC:    nodeRPC,
		beaconRPC:  beaconRPC,
		shardRPCs:  shardRPCs,
	}

	return rpc
}

func (server *MultiChainRPC) AddShard(shardID uint32, rpc *ShardRPC) {
	server.chainsMutex.Lock()
	server.shardRPCs[shardID] = rpc
	server.chainsMutex.Unlock()
}

func (server *MultiChainRPC) WSHandleFunc() func(w http.ResponseWriter, r *http.Request) {
	return func(w http.ResponseWriter, r *http.Request) {
		if server.cfg.WSEnable {
			http.Error(w, "WS is Unavailable", http.StatusServiceUnavailable)
			return
		}

		authenticated, isAdmin, err := server.checkAuth(r, false)
		if err != nil {
			jsonAuthFail(w)
			return
		}

		// Attempt to upgrade the connection to a websocket connection
		// using the default size for read/write bufferserver.
		ws, err := websocket.Upgrade(w, r, nil, 0, 0)
		if err != nil {
			if _, ok := err.(websocket.HandshakeError); !ok {
				server.logger.Errorf("Unexpected websocket error: %v",
					err)
			}
			http.Error(w, "400 Bad Request.", http.StatusBadRequest)
			return
		}
		_, _, _ = ws, authenticated, isAdmin
		server.WebsocketHandler(ws, r.RemoteAddr, authenticated, isAdmin)
	}
}

func (server *MultiChainRPC) Run(ctx context.Context) {
	rpcServeMux := http.NewServeMux()

	rpcServeMux.HandleFunc("/ws", server.WSHandleFunc())

	rpcServeMux.HandleFunc("/",
		server.HandleFunc(func(cmd *parsedRPCCmd, closeChan <-chan struct{}) (interface{}, error) {
			if cmd.scope == "node" {
				return server.nodeRPC.HandleCommand(cmd, closeChan)
			}
			if cmd.shardID == 0 {
				return server.beaconRPC.HandleCommand(cmd, closeChan)
			}

			server.chainsMutex.RLock()
			prcPtr, ok := server.shardRPCs[cmd.shardID]
			server.chainsMutex.RUnlock()
			if !ok {
				server.logger.Error().Msgf("Provided ShardID (%d) does not match with any present", cmd.shardID)
				return nil, &btcjson.RPCError{
					Code:    btcjson.ErrShardIDMismatch,
					Message: fmt.Sprintf("Provided ShardID (%d) does not match with any present", cmd.shardID),
				}
			}

			return prcPtr.HandleCommand(cmd, closeChan)

		}))

	server.StartRPC(ctx, rpcServeMux)
}

type Mux struct {
	rpcutli.ToolsXt
	Log      zerolog.Logger
	handlers map[btcjson.MethodName]CommandHandler
}

func NewRPCMux(logger zerolog.Logger) Mux {
	return Mux{
		Log:      logger,
		handlers: map[btcjson.MethodName]CommandHandler{},
	}
}

// HandleCommand checks that a parsed command is a standard Bitcoin JSON-RPC
// command and runs the appropriate handler to reply to the command.  Any
// commands which are not recognized or not implemented will return an error
// suitable for use in replies.
func (server *Mux) HandleCommand(cmd *parsedRPCCmd, closeChan <-chan struct{}) (interface{}, error) {
	handler, ok := server.handlers[btcjson.ScopedMethod(cmd.scope, cmd.method)]
	server.Log.Debug().Msg("Handle command " + cmd.scope + "." + cmd.method)
	if ok {
		return handler(cmd.cmd, closeChan)
	}

	return nil, btcjson.ErrRPCMethodNotFound
}

func (server *Mux) SetCommands(commands map[btcjson.MethodName]CommandHandler) {
	for cmd, handler := range commands {
		server.handlers[cmd] = handler
	}
}

// InternalRPCError is a convenience function to convert an internal error to
// an RPC error with the appropriate code set.  It also logs the error to the
// RPC server subsystem since internal errors really should not occur.  The
// context parameter is only used in the log message and may be empty if it's
// not needed.
func (server *Mux) InternalRPCError(errStr, context string) *btcjson.RPCError {
	logStr := errStr
	if context != "" {
		logStr = context + ": " + errStr
	}
	server.Log.Error().Msg(logStr)
	return btcjson.NewRPCError(btcjson.ErrRPCInternal.Code, errStr)
}<|MERGE_RESOLUTION|>--- conflicted
+++ resolved
@@ -5,11 +5,8 @@
 
 import (
 	"context"
-<<<<<<< HEAD
 	"github.com/btcsuite/websocket"
-=======
 	"fmt"
->>>>>>> 5ea8019d
 	"net/http"
 	"sync"
 
@@ -64,8 +61,7 @@
 		ws, err := websocket.Upgrade(w, r, nil, 0, 0)
 		if err != nil {
 			if _, ok := err.(websocket.HandshakeError); !ok {
-				server.logger.Errorf("Unexpected websocket error: %v",
-					err)
+				server.logger.Error().Err(err).Msg("Unexpected websocket")
 			}
 			http.Error(w, "400 Bad Request.", http.StatusBadRequest)
 			return
