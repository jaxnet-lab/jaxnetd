--- conflicted
+++ resolved
@@ -274,14 +274,8 @@
 }
 
 type wsBlockNotification struct {
-<<<<<<< HEAD
 	Block *btcutil.Block
 	Chain *cprovider.ChainProvider
-=======
-	Client *wsClient
-	Block  *jaxutil.Block
-	Chain  *cprovider.ChainProvider
->>>>>>> 14a70321
 }
 
 type wsTransactionNotification struct {
@@ -493,13 +487,8 @@
 // notifyForTx examines the inputs and outputs of the passed transaction,
 // notifying websocket clients of outputs spending to a watched address
 // and inputs spending a watched outpoint.
-<<<<<<< HEAD
 func (m *WsManager) notifyForTx(chain *cprovider.ChainProvider, ops map[wire.OutPoint]map[chan struct{}]*wsClient,
 	addrs map[string]map[chan struct{}]*wsClient, tx *btcutil.Tx, block *btcutil.Block) {
-=======
-func (m *wsManager) notifyForTx(chain *cprovider.ChainProvider, ops map[wire.OutPoint]map[chan struct{}]*wsClient,
-	addrs map[string]map[chan struct{}]*wsClient, tx *jaxutil.Tx, block *jaxutil.Block) {
->>>>>>> 14a70321
 
 	if len(ops) != 0 {
 		m.notifyForTxIns(chain, ops, tx, block)
@@ -513,11 +502,7 @@
 // websocket clients of the transaction if an output spends to a watched
 // address.  A spent notification request is automatically registered for
 // the client for each matching output.
-<<<<<<< HEAD
 func (m *WsManager) notifyForTxOuts(chain *cprovider.ChainProvider, ops map[wire.OutPoint]map[chan struct{}]*wsClient, addrs map[string]map[chan struct{}]*wsClient, tx *btcutil.Tx, block *btcutil.Block) {
-=======
-func (m *wsManager) notifyForTxOuts(chain *cprovider.ChainProvider, ops map[wire.OutPoint]map[chan struct{}]*wsClient, addrs map[string]map[chan struct{}]*wsClient, tx *jaxutil.Tx, block *jaxutil.Block) {
->>>>>>> 14a70321
 
 	// Nothing to do if nobody is listening for address notifications.
 	if len(addrs) == 0 {
@@ -568,11 +553,7 @@
 // interested websocket clients a redeemingtx notification if any inputs
 // spend a watched output.  If block is non-nil, any matching spent
 // requests are removed.
-<<<<<<< HEAD
 func (m *WsManager) notifyForTxIns(chain *cprovider.ChainProvider, ops map[wire.OutPoint]map[chan struct{}]*wsClient, tx *btcutil.Tx, block *btcutil.Block) {
-=======
-func (m *wsManager) notifyForTxIns(chain *cprovider.ChainProvider, ops map[wire.OutPoint]map[chan struct{}]*wsClient, tx *jaxutil.Tx, block *jaxutil.Block) {
->>>>>>> 14a70321
 
 	// Nothing to do if nobody is watching outpoints.
 	if len(ops) == 0 {
@@ -700,11 +681,7 @@
 
 // notifyForNewTx notifies websocket clients that have registered for updates
 // when a new transaction is added to the memory pool.
-<<<<<<< HEAD
 func (m *WsManager) notifyForNewTx(chain *cprovider.ChainProvider, clients map[chan struct{}]*wsClient, tx *btcutil.Tx) {
-=======
-func (m *wsManager) notifyForNewTx(chain *cprovider.ChainProvider, clients map[chan struct{}]*wsClient, tx *jaxutil.Tx) {
->>>>>>> 14a70321
 	txHashStr := tx.Hash().String()
 	mtx := tx.MsgTx()
 
@@ -750,13 +727,8 @@
 
 // notifyBlockConnected notifies websocket clients that have registered for
 // block updates when a block is connected to the main BlockChain.
-<<<<<<< HEAD
 func (m *WsManager) notifyBlockConnected(chain *cprovider.ChainProvider, clients map[chan struct{}]*wsClient,
 	block *btcutil.Block) {
-=======
-func (m *wsManager) notifyBlockConnected(chain *cprovider.ChainProvider, clients map[chan struct{}]*wsClient,
-	block *jaxutil.Block) {
->>>>>>> 14a70321
 
 	// Notify interested websocket clients about the connected block.
 	ntfn := jaxjson.NewBlockConnectedNtfn(block.Hash().String(), block.Height(),
@@ -773,13 +745,8 @@
 
 // notifyFilteredBlockConnected notifies websocket clients that have registered for
 // block updates when a block is connected to the main BlockChain.
-<<<<<<< HEAD
 func (m *WsManager) notifyFilteredBlockConnected(chain *cprovider.ChainProvider, clients map[chan struct{}]*wsClient,
 	block *btcutil.Block) {
-=======
-func (m *wsManager) notifyFilteredBlockConnected(chain *cprovider.ChainProvider, clients map[chan struct{}]*wsClient,
-	block *jaxutil.Block) {
->>>>>>> 14a70321
 
 	// Create the common portion of the notification that is the same for
 	// every client.
@@ -819,11 +786,7 @@
 	}
 }
 
-<<<<<<< HEAD
 func (m *WsManager) notifyBlockDisconnected(chain *cprovider.ChainProvider, clients map[chan struct{}]*wsClient, block *btcutil.Block) {
-=======
-func (m *wsManager) notifyBlockDisconnected(chain *cprovider.ChainProvider, clients map[chan struct{}]*wsClient, block *jaxutil.Block) {
->>>>>>> 14a70321
 	// Skip notification creation if no clients have requested block
 	// connected/disconnected notifications.
 	if len(clients) == 0 {
@@ -854,11 +817,7 @@
 // spending a watched output or outputting to a watched address.  Matching
 // client's filters are updated based on this transaction's outputs and output
 // addresses that may be relevant for a client.
-<<<<<<< HEAD
 func (m *WsManager) subscribedClients(chain *cprovider.ChainProvider, tx *btcutil.Tx, clients map[chan struct{}]*wsClient) map[chan struct{}]struct{} {
-=======
-func (m *wsManager) subscribedClients(chain *cprovider.ChainProvider, tx *jaxutil.Tx, clients map[chan struct{}]*wsClient) map[chan struct{}]struct{} {
->>>>>>> 14a70321
 
 	// Use a map of client quit channels as keys to prevent duplicates when
 	// multiple inputs and/or outputs are relevant to the client.
@@ -919,11 +878,7 @@
 // notifyFilteredBlockDisconnected notifies websocket clients that have registered for
 // block updates when a block is disconnected from the main BlockChain (due to a
 // reorganize).
-<<<<<<< HEAD
 func (m *WsManager) notifyFilteredBlockDisconnected(chain *cprovider.ChainProvider, clients map[chan struct{}]*wsClient, block *btcutil.Block) {
-=======
-func (m *wsManager) notifyFilteredBlockDisconnected(chain *cprovider.ChainProvider, clients map[chan struct{}]*wsClient, block *jaxutil.Block) {
->>>>>>> 14a70321
 	// Skip notification creation if no clients have requested block
 	// connected/disconnected notifications.
 	if len(clients) == 0 {
@@ -955,11 +910,7 @@
 // address and inputs spending a watched outpoint.  Any outputs paying to a
 // watched address result in the output being watched as well for future
 // notifications.
-<<<<<<< HEAD
 func (m *WsManager) notifyRelevantTxAccepted(chain *cprovider.ChainProvider, tx *btcutil.Tx, clients map[chan struct{}]*wsClient) {
-=======
-func (m *wsManager) notifyRelevantTxAccepted(chain *cprovider.ChainProvider, tx *jaxutil.Tx, clients map[chan struct{}]*wsClient) {
->>>>>>> 14a70321
 
 	clientsToNotify := m.subscribedClients(chain, tx, clients)
 
