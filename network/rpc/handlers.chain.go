// Copyright (c) 2020 The JaxNetwork developers
// Use of this source code is governed by an ISC
// license that can be found in the LICENSE file.
package rpc

import (
	"bytes"
	"encoding/base64"
	"encoding/hex"
	"fmt"
	"strings"

	"github.com/rs/zerolog"
	"gitlab.com/jaxnet/core/shard.core/btcec"
	"gitlab.com/jaxnet/core/shard.core/btcutil"
	"gitlab.com/jaxnet/core/shard.core/database"
	"gitlab.com/jaxnet/core/shard.core/network/netsync"
	"gitlab.com/jaxnet/core/shard.core/node/blockchain"
	"gitlab.com/jaxnet/core/shard.core/node/chaindata"
	"gitlab.com/jaxnet/core/shard.core/node/cprovider"
	"gitlab.com/jaxnet/core/shard.core/node/encoder"
	"gitlab.com/jaxnet/core/shard.core/node/mempool"
	"gitlab.com/jaxnet/core/shard.core/node/mining"
	"gitlab.com/jaxnet/core/shard.core/txscript"
	"gitlab.com/jaxnet/core/shard.core/types/btcjson"
	"gitlab.com/jaxnet/core/shard.core/types/chaincfg"
	"gitlab.com/jaxnet/core/shard.core/types/chainhash"
	"gitlab.com/jaxnet/core/shard.core/types/wire"
)

type CommonChainRPC struct {
	Mux

	// connMgr defines the connection manager for the RPC Server to use.  It
	// provides the RPC Server with a means to do things such as add,
	// remove, connect, disconnect, and query peers as well as other
	// connection-related data and tasks.
	connMgr netsync.P2PConnManager

	chainProvider *cprovider.ChainProvider
	gbtWorkState  *mining.GBTWorkState
	ntfnMgr       *wsChainManager
	helpCache     *helpCacher
}

func NewCommonChainRPC(chainProvider *cprovider.ChainProvider, connMgr netsync.P2PConnManager,
	logger zerolog.Logger) *CommonChainRPC {
	rpc := &CommonChainRPC{
		Mux:           NewRPCMux(logger),
		connMgr:       connMgr,
		chainProvider: chainProvider,
		gbtWorkState:  nil,
		helpCache:     nil,
	}
	rpc.ComposeHandlers()

	rpc.gbtWorkState = chainProvider.GbtWorkState()
	rpc.helpCache = newHelpCacher(rpc)
	return rpc
}

func (server *CommonChainRPC) BlockGenerator(useCoinbaseValue bool) (mining.BlockTemplate, error) {
	return server.gbtWorkState.BlockTemplate(server.chainProvider, useCoinbaseValue)
}

func (server *CommonChainRPC) Handlers() map[btcjson.MethodName]CommandHandler {
	return server.handlers
}

func (server *CommonChainRPC) ComposeHandlers() {
	server.SetCommands(server.OwnHandlers())
}

func (server *CommonChainRPC) OwnHandlers() map[btcjson.MethodName]CommandHandler {
	return map[btcjson.MethodName]CommandHandler{
		// ---- p2p-related commands ------------------------------
		btcjson.ScopedMethod("chain", "addNode"):            server.handleAddNode,
		btcjson.ScopedMethod("chain", "getAddedNodeInfo"):   server.handleGetAddedNodeInfo,
		btcjson.ScopedMethod("chain", "getConnectionCount"): server.handleGetConnectionCount,
		btcjson.ScopedMethod("chain", "getNetTotals"):       server.handleGetNetTotals,
		btcjson.ScopedMethod("chain", "getPeerInfo"):        server.handleGetPeerInfo,
		btcjson.ScopedMethod("chain", "node"):               server.handleNode,
		btcjson.ScopedMethod("chain", "ping"):               server.handlePing,
		// -------------------------------------------------------------------------------------------------------------

		btcjson.ScopedMethod("chain", "decodeScript"):    server.handleDecodeScript,
		btcjson.ScopedMethod("chain", "getCurrentNet"):   server.handleGetCurrentNet,
		btcjson.ScopedMethod("chain", "validateAddress"): server.handleValidateAddress,
		btcjson.ScopedMethod("chain", "verifyMessage"):   server.handleVerifyMessage,
		btcjson.ScopedMethod("chain", "verifyChain"):     server.handleVerifyChain,

		// ---- tx-related commands -------------------------------
		btcjson.ScopedMethod("chain", "createRawTransaction"):  server.handleCreateRawTransaction,
		btcjson.ScopedMethod("chain", "decodeRawTransaction"):  server.handleDecodeRawTransaction,
		btcjson.ScopedMethod("chain", "estimateFee"):           server.handleEstimateFee,
		btcjson.ScopedMethod("chain", "estimatesmartfee"):      server.handleEstimateSmartFee,
		btcjson.ScopedMethod("chain", "getmempoolinfo"):        server.handleGetMempoolInfo,
		btcjson.ScopedMethod("chain", "getRawMempool"):         server.handleGetRawMempool,
		btcjson.ScopedMethod("chain", "getRawTransaction"):     server.handleGetRawTransaction,
		btcjson.ScopedMethod("chain", "getTxOut"):              server.handleGetTxOut,
		btcjson.ScopedMethod("chain", "sendRawTransaction"):    server.handleSendRawTransaction,
		btcjson.ScopedMethod("chain", "searchRawTransactions"): server.handleSearchRawTransactions,
		// -------------------------------------------------------------------------------------------------------------

		// ---- block-related commands ----------------------------
		btcjson.ScopedMethod("chain", "getBestBlock"):      server.handleGetBestBlock,
		btcjson.ScopedMethod("chain", "getBestBlockHash"):  server.handleGetBestBlockHash,
		btcjson.ScopedMethod("chain", "getblockchaininfo"): server.handleGetBlockChainInfo,
		btcjson.ScopedMethod("chain", "getblockvount"):     server.handleGetBlockCount,
		btcjson.ScopedMethod("chain", "getblockhash"):      server.handleGetBlockHash,
		btcjson.ScopedMethod("chain", "getCFilter"):        server.handleGetCFilter,
		btcjson.ScopedMethod("chain", "getCFilterHeader"):  server.handleGetCFilterHeader,
		btcjson.ScopedMethod("chain", "submitBlock"):       server.handleSubmitBlock,
		// -------------------------------------------------------------------------------------------------------------
	}
}

// Callback for notifications from blockchain.  It notifies clients that are
// long polling for changes or subscribed to websockets notifications.
func (server *CommonChainRPC) handleBlockchainNotification(notification *blockchain.Notification) {
	switch notification.Type {
	case blockchain.NTBlockAccepted:
		block, ok := notification.Data.(*btcutil.Block)
		if !ok {
			server.Log.Warn().Msgf("Chain accepted notification is not a block.")
			break
		}

		// Allow any clients performing long polling via the
		// getblocktemplate RPC to be notified when the new block causes
		// their old block template to become stale.
		server.gbtWorkState.NotifyBlockConnected(block.Hash())

	case blockchain.NTBlockConnected:
<<<<<<< HEAD
		block, ok := notification.Data.(*btcutil.Block)
		if !ok {
			server.Log.Warnf("Chain connected notification is not a block.")
			break
		}
=======
		// block, ok := notification.Data.(*btcutil.Block)
		// if !ok {
		//	server.Log.Warn().Msgf("Chain connected notification is not a block.")
		//	break
		// }
>>>>>>> 5ea8019d

		//Notify registered websocket clients of incoming block.
		server.ntfnMgr.NotifyBlockConnected(server.chainProvider, block)

	case blockchain.NTBlockDisconnected:
<<<<<<< HEAD
		block, ok := notification.Data.(*btcutil.Block)
		if !ok {
			server.Log.Warnf("Chain disconnected notification is not a block.")
			break
		}
		//
		//Notify registered websocket clients.
		server.ntfnMgr.NotifyBlockDisconnected(server.chainProvider, block)
=======
		// block, ok := notification.Data.(*btcutil.Block)
		// if !ok {
		//	server.Log.Warn().Msgf("Chain disconnected notification is not a block.")
		//	break
		// }

		// Notify registered websocket clients.
		// server.ntfnMgr.NotifyBlockDisconnected(block)
>>>>>>> 5ea8019d
	}
}

// fetchInputTxos fetches the outpoints from all transactions referenced by the
// inputs to the passed transaction by checking the transaction mempool first
// then the transaction index for those already mined into blocks.
func (server *CommonChainRPC) fetchInputTxos(tx *wire.MsgTx) (map[wire.OutPoint]wire.TxOut, error) {
	mp := server.chainProvider.TxMemPool
	originOutputs := make(map[wire.OutPoint]wire.TxOut)
	for txInIndex, txIn := range tx.TxIn {
		// Attempt to fetch and use the referenced transaction from the
		// memory pool.
		origin := &txIn.PreviousOutPoint
		originTx, err := mp.FetchTransaction(&origin.Hash)
		if err == nil {
			txOuts := originTx.MsgTx().TxOut
			if origin.Index >= uint32(len(txOuts)) {
				errStr := fmt.Sprintf("unable to find output "+
					"%v referenced from transaction %s:%d",
					origin, tx.TxHash(), txInIndex)
				return nil, server.InternalRPCError(errStr, "")
			}

			originOutputs[*origin] = *txOuts[origin.Index]
			continue
		}

		// Look up the location of the transaction.
		blockRegion, err := server.chainProvider.TxIndex.TxBlockRegion(&origin.Hash)
		if err != nil {
			context := "Failed to retrieve transaction location"
			return nil, server.InternalRPCError(err.Error(), context)
		}
		if blockRegion == nil {
			return nil, rpcNoTxInfoError(&origin.Hash)
		}

		// Load the raw transaction bytes from the database.
		var txBytes []byte
		err = server.chainProvider.DB.View(func(dbTx database.Tx) error {
			var err error
			txBytes, err = dbTx.FetchBlockRegion(blockRegion)
			return err
		})
		if err != nil {
			return nil, rpcNoTxInfoError(&origin.Hash)
		}

		// Deserialize the transaction
		var msgTx wire.MsgTx
		err = msgTx.Deserialize(bytes.NewReader(txBytes))
		if err != nil {
			context := "Failed to deserialize transaction"
			return nil, server.InternalRPCError(err.Error(), context)
		}

		// Add the referenced output to the map.
		if origin.Index >= uint32(len(msgTx.TxOut)) {
			errStr := fmt.Sprintf("unable to find output %v "+
				"referenced from transaction %s:%d", origin,
				tx.TxHash(), txInIndex)
			return nil, server.InternalRPCError(errStr, "")
		}
		originOutputs[*origin] = *msgTx.TxOut[origin.Index]
	}

	return originOutputs, nil
}

func (server *CommonChainRPC) verifyChain(level, depth int32) error {
	best := server.chainProvider.BlockChain().BestSnapshot()
	finishHeight := best.Height - depth
	if finishHeight < 0 {
		finishHeight = 0
	}
	server.Log.Info().Msgf("Verifying BlockChain for %d blocks at level %d",
		best.Height-finishHeight, level)

	for height := best.Height; height > finishHeight; height-- {
		// Level 0 just looks up the block.
		block, err := server.chainProvider.BlockChain().BlockByHeight(height)
		if err != nil {
			server.Log.Error().Msgf("Verify is unable to fetch block at "+
				"height %d: %v", height, err)
			return err
		}

		// Level 1 does basic BlockChain sanity checks.
		if level > 0 {
			err := chaindata.CheckBlockSanity(block,
				server.chainProvider.ChainParams.PowLimit, server.chainProvider.TimeSource)
			if err != nil {
				server.Log.Error().Msgf("Verify is unable to validate "+
					"block at hash %v height %d: %v",
					block.Hash(), height, err)
				return err
			}
		}
	}
	server.Log.Info().Msgf("Chain verify completed successfully")

	return nil
}

// handleUnimplemented is the handler for commands that should ultimately be
// supported but are not yet implemented.
func (server *CommonChainRPC) handleUnimplemented(cmd interface{}, closeChan <-chan struct{}) (interface{}, error) {
	return nil, ErrRPCUnimplemented
}

// handleAskWallet is the handler for commands that are recognized as valid, but
// are unable to answer correctly since it involves wallet state.
// These commands will be implemented in btcwallet.
func (server *CommonChainRPC) handleAskWallet(cmd interface{}, closeChan <-chan struct{}) (interface{}, error) {
	return nil, ErrRPCNoWallet
}

// handleDecodeScript handles decodescript commands.
func (server *CommonChainRPC) handleDecodeScript(cmd interface{}, closeChan <-chan struct{}) (interface{}, error) {
	c := cmd.(*btcjson.DecodeScriptCmd)

	// Convert the hex script to bytes.
	hexStr := c.HexScript
	if len(hexStr)%2 != 0 {
		hexStr = "0" + hexStr
	}
	script, err := hex.DecodeString(hexStr)
	if err != nil {
		return nil, rpcDecodeHexError(hexStr)
	}

	// The disassembled string will contain [error] inline if the script
	// doesn't fully parse, so ignore the error here.
	disbuf, _ := txscript.DisasmString(script)

	// Get information about the script.
	// Ignore the error here since an error means the script couldn't parse
	// and there is no additinal information about it anyways.
	scriptClass, addrs, reqSigs, _ := txscript.ExtractPkScriptAddrs(script,
		server.chainProvider.ChainParams)
	addresses := make([]string, len(addrs))
	for i, addr := range addrs {
		addresses[i] = addr.EncodeAddress()
	}

	// Convert the script itself to a pay-to-script-hash address.
	p2sh, err := btcutil.NewAddressScriptHash(script, server.chainProvider.ChainParams)
	if err != nil {
		context := "Failed to convert script to pay-to-script-hash"
		return nil, server.InternalRPCError(err.Error(), context)
	}

	// Generate and return the reply.
	reply := btcjson.DecodeScriptResult{
		Asm:       disbuf,
		ReqSigs:   int32(reqSigs),
		Type:      scriptClass.String(),
		Addresses: addresses,
	}
	if scriptClass != txscript.ScriptHashTy {
		reply.P2sh = p2sh.EncodeAddress()
	}
	return reply, nil
}

// handleGetBestBlock implements the getbestblock command.
func (server *CommonChainRPC) handleGetBestBlock(cmd interface{}, closeChan <-chan struct{}) (interface{}, error) {
	// All other "get block" commands give either the height, the
	// hash, or both but require the block SHA.  This gets both for
	// the best block.
	best := server.chainProvider.BlockChain().BestSnapshot()
	result := &btcjson.GetBestBlockResult{
		Hash:   best.Hash.String(),
		Height: best.Height,
	}
	return result, nil
}

// handleGetBestBlockHash implements the getbestblockhash command.
func (server *CommonChainRPC) handleGetBestBlockHash(cmd interface{}, closeChan <-chan struct{}) (interface{}, error) {
	best := server.chainProvider.BlockChain().BestSnapshot()
	return best.Hash.String(), nil
}

// handleGetBlockChainInfo implements the getblockchaininfo command.
func (server *CommonChainRPC) handleGetBlockChainInfo(cmd interface{}, closeChan <-chan struct{}) (interface{}, error) {
	// Obtain a snapshot of the current best known blockchain state. We'll
	// populate the response to this call primarily from this snapshot.
	params := server.chainProvider.ChainParams
	blockChain := server.chainProvider.BlockChain()
	chainSnapshot := blockChain.BestSnapshot()
	diff, err := server.GetDifficultyRatio(chainSnapshot.Bits, params)
	if err != nil {
		return nil, err
	}

	shards, err := server.chainProvider.ShardCount()
	if err != nil {
		return nil, err
	}

	chainInfo := &btcjson.GetBlockChainInfoResult{
		Chain:         params.Name,
		Blocks:        chainSnapshot.Height,
		Headers:       chainSnapshot.Height,
		BestBlockHash: chainSnapshot.Hash.String(),
		Difficulty:    diff,
		MedianTime:    chainSnapshot.MedianTime.Unix(),
		Pruned:        false,
		Shards:        shards,
		SoftForks: &btcjson.SoftForks{
			Bip9SoftForks: make(map[string]*btcjson.Bip9SoftForkDescription),
		},
	}

	// Next, populate the response with information describing the current
	// status of soft-forks deployed via the super-majority block
	// signalling mechanism.
	height := chainSnapshot.Height
	chainInfo.SoftForks.SoftForks = []*btcjson.SoftForkDescription{
		{
			ID:      "bip34",
			Version: 2,
			Reject: struct {
				Status bool `json:"status"`
			}{
				Status: height >= params.BIP0034Height,
			},
		},
		{
			ID:      "bip66",
			Version: 3,
			Reject: struct {
				Status bool `json:"status"`
			}{
				Status: height >= params.BIP0066Height,
			},
		},
		{
			ID:      "bip65",
			Version: 4,
			Reject: struct {
				Status bool `json:"status"`
			}{
				Status: height >= params.BIP0065Height,
			},
		},
	}

	// Finally, query the BIP0009 version bits state for all currently
	// defined BIP0009 soft-fork deployments.
	for deployment, deploymentDetails := range params.Deployments {
		// Map the integer deployment ID into a human readable
		// fork-name.
		var forkName string
		switch deployment {
		case chaincfg.DeploymentCSV:
			forkName = "csv"

		case chaincfg.DeploymentSegwit:
			forkName = "segwit"

		default:
			return nil, &btcjson.RPCError{
				Code: btcjson.ErrRPCInternal.Code,
				Message: fmt.Sprintf("Unknown deployment %v "+
					"detected", deployment),
			}
		}

		// Query the BlockChain for the current status of the deployment as
		// identified by its deployment ID.
		deploymentStatus, err := blockChain.ThresholdState(uint32(deployment))
		if err != nil {
			context := "Failed to obtain deployment status"
			return nil, server.InternalRPCError(err.Error(), context)
		}

		// Attempt to convert the current deployment status into a
		// human readable string. If the status is unrecognized, then a
		// non-nil error is returned.
		statusString, err := server.SoftForkStatus(deploymentStatus)
		if err != nil {
			return nil, &btcjson.RPCError{
				Code: btcjson.ErrRPCInternal.Code,
				Message: fmt.Sprintf("unknown deployment status: %v",
					deploymentStatus),
			}
		}

		// Finally, populate the soft-fork description with all the
		// information gathered above.
		chainInfo.SoftForks.Bip9SoftForks[forkName] = &btcjson.Bip9SoftForkDescription{
			Status:     strings.ToLower(statusString),
			Bit:        deploymentDetails.BitNumber,
			StartTime2: int64(deploymentDetails.StartTime),
			Timeout:    int64(deploymentDetails.ExpireTime),
		}
	}

	fmt.Printf("%+v\n", chainInfo)
	return chainInfo, nil
}

// handleGetBlockCount implements the getblockcount command.
func (server *CommonChainRPC) handleGetBlockCount(cmd interface{}, closeChan <-chan struct{}) (interface{}, error) {
	best := server.chainProvider.BlockChain().BestSnapshot()
	return int64(best.Height), nil
}

// handleGetBlockHash implements the getblockhash command.
func (server *CommonChainRPC) handleGetBlockHash(cmd interface{}, closeChan <-chan struct{}) (interface{}, error) {
	c := cmd.(*btcjson.GetBlockHashCmd)
	hash, err := server.chainProvider.BlockChain().BlockHashByHeight(int32(c.Index))
	if err != nil {
		return nil, &btcjson.RPCError{
			Code:    btcjson.ErrRPCOutOfRange,
			Message: "Block number out of range",
		}
	}

	return hash.String(), nil
}

// handleGetCFilter implements the getcfilter command.
func (server *CommonChainRPC) handleGetCFilter(cmd interface{}, closeChan <-chan struct{}) (interface{}, error) {
	if server.chainProvider.CfIndex == nil {
		return nil, &btcjson.RPCError{
			Code:    btcjson.ErrRPCNoCFIndex,
			Message: "The CF index must be enabled for this command",
		}
	}

	c := cmd.(*btcjson.GetCFilterCmd)
	hash, err := chainhash.NewHashFromStr(c.Hash)
	if err != nil {
		return nil, rpcDecodeHexError(c.Hash)
	}

	filterBytes, err := server.chainProvider.CfIndex.FilterByBlockHash(hash, c.FilterType)
	if err != nil {
		server.Log.Debug().Msgf("Could not find committed filter for %v %v", hash, err)
		return nil, &btcjson.RPCError{
			Code:    btcjson.ErrRPCBlockNotFound,
			Message: "Block not found",
		}
	}

	server.Log.Debug().Msgf("Found committed filter for %s", hash.String())
	return hex.EncodeToString(filterBytes), nil
}

// handleGetCFilterHeader implements the getcfilterheader command.
func (server *CommonChainRPC) handleGetCFilterHeader(cmd interface{}, closeChan <-chan struct{}) (interface{}, error) {
	if server.chainProvider.CfIndex == nil {
		return nil, &btcjson.RPCError{
			Code:    btcjson.ErrRPCNoCFIndex,
			Message: "The CF index must be enabled for this command",
		}
	}

	c := cmd.(*btcjson.GetCFilterHeaderCmd)
	hash, err := chainhash.NewHashFromStr(c.Hash)
	if err != nil {
		return nil, rpcDecodeHexError(c.Hash)
	}

	headerBytes, err := server.chainProvider.CfIndex.FilterHeaderByBlockHash(hash, c.FilterType)
	if len(headerBytes) > 0 {
		server.Log.Debug().Msgf("Found header of committed filter for %s", hash.String())
	} else {
		server.Log.Debug().Msgf("Could not find header of committed filter for %v %v", hash, err)
		return nil, &btcjson.RPCError{
			Code:    btcjson.ErrRPCBlockNotFound,
			Message: "Block not found",
		}
	}

	hash.SetBytes(headerBytes)
	return hash.String(), nil
}

// handleGetCurrentNet implements the getcurrentnet command.
func (server *CommonChainRPC) handleGetCurrentNet(cmd interface{}, closeChan <-chan struct{}) (interface{}, error) {
	return server.chainProvider.ChainParams.Net, nil
}

// createVinListPrevOut returns a slice of JSON objects for the inputs of the
// passed transaction.
func (server *CommonChainRPC) createVinListPrevOut(mtx *wire.MsgTx, chainParams *chaincfg.Params, vinExtra bool, filterAddrMap map[string]struct{}) ([]btcjson.VinPrevOut, error) {
	// Coinbase transactions only have a single txin by definition.
	if chaindata.IsCoinBaseTx(mtx) {
		// Only include the transaction if the filter map is empty
		// because a coinbase input has no addresses and so would never
		// match a non-empty filter.
		if len(filterAddrMap) != 0 {
			return nil, nil
		}

		txIn := mtx.TxIn[0]
		vinList := make([]btcjson.VinPrevOut, 1)
		vinList[0].Coinbase = hex.EncodeToString(txIn.SignatureScript)
		vinList[0].Sequence = txIn.Sequence
		return vinList, nil
	}

	// Use a dynamically sized list to accommodate the address filter.
	vinList := make([]btcjson.VinPrevOut, 0, len(mtx.TxIn))

	// Lookup all of the referenced transaction outputs needed to populate
	// the previous output information if requested.
	var originOutputs map[wire.OutPoint]wire.TxOut
	if vinExtra || len(filterAddrMap) > 0 {
		var err error
		originOutputs, err = server.fetchInputTxos(mtx)
		if err != nil {
			return nil, err
		}
	}

	for _, txIn := range mtx.TxIn {
		// The disassembled string will contain [error] inline
		// if the script doesn't fully parse, so ignore the
		// error here.
		disbuf, _ := txscript.DisasmString(txIn.SignatureScript)

		// Create the basic input entry without the additional optional
		// previous output details which will be added later if
		// requested and available.
		prevOut := &txIn.PreviousOutPoint
		vinEntry := btcjson.VinPrevOut{
			Txid:     prevOut.Hash.String(),
			Vout:     prevOut.Index,
			Sequence: txIn.Sequence,
			ScriptSig: &btcjson.ScriptSig{
				Asm: disbuf,
				Hex: hex.EncodeToString(txIn.SignatureScript),
			},
		}

		if len(txIn.Witness) != 0 {
			vinEntry.Witness = server.WitnessToHex(txIn.Witness)
		}

		// Add the entry to the list now if it already passed the filter
		// since the previous output might not be available.
		passesFilter := len(filterAddrMap) == 0
		if passesFilter {
			vinList = append(vinList, vinEntry)
		}

		// Only populate previous output information if requested and
		// available.
		if len(originOutputs) == 0 {
			continue
		}
		originTxOut, ok := originOutputs[*prevOut]
		if !ok {
			continue
		}

		// Ignore the error here since an error means the script
		// couldn't parse and there is no additional information about
		// it anyways.
		_, addrs, _, _ := txscript.ExtractPkScriptAddrs(
			originTxOut.PkScript, chainParams)

		// Encode the addresses while checking if the address passes the
		// filter when needed.
		encodedAddrs := make([]string, len(addrs))
		for j, addr := range addrs {
			encodedAddr := addr.EncodeAddress()
			encodedAddrs[j] = encodedAddr

			// No need to check the map again if the filter already
			// passes.
			if passesFilter {
				continue
			}
			if _, exists := filterAddrMap[encodedAddr]; exists {
				passesFilter = true
			}
		}

		// Ignore the entry if it doesn't pass the filter.
		if !passesFilter {
			continue
		}

		// Add entry to the list if it wasn't already done above.
		if len(filterAddrMap) != 0 {
			vinList = append(vinList, vinEntry)
		}

		// Update the entry with previous output information if
		// requested.
		if vinExtra {
			vinListEntry := &vinList[len(vinList)-1]
			vinListEntry.PrevOut = &btcjson.PrevOut{
				Addresses: encodedAddrs,
				Value:     btcutil.Amount(originTxOut.Value).ToBTC(),
			}
		}
	}

	return vinList, nil
}

// fetchMempoolTxnsForAddress queries the address index for all unconfirmed
// transactions that involve the provided address.  The results will be limited
// by the number to skip and the number requested.
func (server *CommonChainRPC) fetchMempoolTxnsForAddress(addr btcutil.Address, numToSkip, numRequested uint32) ([]*btcutil.Tx, uint32) {
	// There are no entries to return when there are less available than the
	// number being skipped.
	mpTxns := server.chainProvider.AddrIndex.UnconfirmedTxnsForAddress(addr)
	numAvailable := uint32(len(mpTxns))
	if numToSkip > numAvailable {
		return nil, numAvailable
	}

	// Filter the available entries based on the number to skip and number
	// requested.
	rangeEnd := numToSkip + numRequested
	if rangeEnd > numAvailable {
		rangeEnd = numAvailable
	}
	return mpTxns[numToSkip:rangeEnd], numToSkip
}

// NotifyNewTransactions notifies both websocket and getblocktemplate long
// poll clients of the passed transactions.  This function should be called
// whenever new transactions are added to the mempool.
func (server *CommonChainRPC) NotifyNewTransactions(txns []*mempool.TxDesc) {
	for _, txD := range txns {
		// Notify websocket clients about mempool transactions.
		server.ntfnMgr.NotifyMempoolTx(txD.Tx, true)
	}
}

// handleSubmitBlock implements the submitblock command.
func (server *CommonChainRPC) handleSubmitBlock(cmd interface{}, closeChan <-chan struct{}) (interface{}, error) {
	c := cmd.(*btcjson.SubmitBlockCmd)

	// Deserialize the submitted block.
	hexStr := c.HexBlock
	if len(hexStr)%2 != 0 {
		hexStr = "0" + c.HexBlock
	}

	serializedBlock, err := hex.DecodeString(hexStr)
	if err != nil {
		return nil, rpcDecodeHexError(hexStr)
	}

	block, err := btcutil.NewBlockFromBytes(server.chainProvider.DB.Chain(), serializedBlock)
	if err != nil {
		return nil, &btcjson.RPCError{
			Code:    btcjson.ErrRPCDeserialization,
			Message: "Block decode failed: " + err.Error(),
		}
	}

	// Process this block using the same rules as blocks coming from other
	// nodes.  This will in turn relay it to the network like normal.
	_, err = server.chainProvider.SyncManager.ProcessBlock(block, chaindata.BFNone)
	if err != nil {
		return fmt.Sprintf("rejected: %s", err.Error()), nil
	}

	server.Log.Info().Msgf("Accepted block %s via submitblock", block.Hash().String())
	return nil, nil
}

// handleValidateAddress implements the validateaddress command.
func (server *CommonChainRPC) handleValidateAddress(cmd interface{}, closeChan <-chan struct{}) (interface{}, error) {
	c := cmd.(*btcjson.ValidateAddressCmd)

	result := btcjson.ValidateAddressChainResult{}
	addr, err := btcutil.DecodeAddress(c.Address, server.chainProvider.ChainParams)
	if err != nil {
		// Return the default value (false) for IsValid.
		return result, nil
	}

	result.Address = addr.EncodeAddress()
	result.IsValid = true

	return result, nil
}

// handleVerifyChain implements the verifychain command.
func (server *CommonChainRPC) handleVerifyChain(cmd interface{}, closeChan <-chan struct{}) (interface{}, error) {
	c := cmd.(*btcjson.VerifyChainCmd)

	var checkLevel, checkDepth int32
	if c.CheckLevel != nil {
		checkLevel = *c.CheckLevel
	}
	if c.CheckDepth != nil {
		checkDepth = *c.CheckDepth
	}

	err := server.verifyChain(checkLevel, checkDepth)
	return err == nil, nil
}

// handleVerifyMessage implements the verifymessage command.
func (server *CommonChainRPC) handleVerifyMessage(cmd interface{}, closeChan <-chan struct{}) (interface{}, error) {
	c := cmd.(*btcjson.VerifyMessageCmd)

	// Decode the provided address.
	params := server.chainProvider.ChainParams
	addr, err := btcutil.DecodeAddress(c.Address, params)
	if err != nil {
		return nil, &btcjson.RPCError{
			Code:    btcjson.ErrRPCInvalidAddressOrKey,
			Message: "Invalid address or key: " + err.Error(),
		}
	}

	// Only P2PKH addresses are valid for signing.
	if _, ok := addr.(*btcutil.AddressPubKeyHash); !ok {
		return nil, &btcjson.RPCError{
			Code:    btcjson.ErrRPCType,
			Message: "Address is not a pay-to-pubkey-hash address",
		}
	}

	// Decode base64 signature.
	sig, err := base64.StdEncoding.DecodeString(c.Signature)
	if err != nil {
		return nil, &btcjson.RPCError{
			Code:    btcjson.ErrRPCParse.Code,
			Message: "Malformed base64 encoding: " + err.Error(),
		}
	}

	// Validate the signature - this just shows that it was valid at all.
	// we will compare it with the key next.
	var buf bytes.Buffer
	encoder.WriteVarString(&buf, 0, "Bitcoin Signed Message:\n")
	encoder.WriteVarString(&buf, 0, c.Message)
	expectedMessageHash := chainhash.DoubleHashB(buf.Bytes())
	pk, wasCompressed, err := btcec.RecoverCompact(btcec.S256(), sig,
		expectedMessageHash)
	if err != nil {
		// Mirror Bitcoin Core behavior, which treats error in
		// RecoverCompact as invalid signature.
		return false, nil
	}

	// Reconstruct the pubkey hash.
	var serializedPK []byte
	if wasCompressed {
		serializedPK = pk.SerializeCompressed()
	} else {
		serializedPK = pk.SerializeUncompressed()
	}
	address, err := btcutil.NewAddressPubKey(serializedPK, params)
	if err != nil {
		// Again mirror Bitcoin Core behavior, which treats error in public key
		// reconstruction as invalid signature.
		return false, nil
	}

	// Return boolean if addresses match.
	return address.EncodeAddress() == c.Address, nil
}

// directionString is a helper function that returns a string that represents
// the direction of a connection (inbound or outbound).
func directionString(inbound bool) string {
	if inbound {
		return "inbound"
	}
	return "outbound"
}<|MERGE_RESOLUTION|>--- conflicted
+++ resolved
@@ -132,43 +132,23 @@
 		server.gbtWorkState.NotifyBlockConnected(block.Hash())
 
 	case blockchain.NTBlockConnected:
-<<<<<<< HEAD
 		block, ok := notification.Data.(*btcutil.Block)
 		if !ok {
-			server.Log.Warnf("Chain connected notification is not a block.")
+			server.Log.Warn().Msg("Chain connected notification is not a block.")
 			break
 		}
-=======
-		// block, ok := notification.Data.(*btcutil.Block)
-		// if !ok {
-		//	server.Log.Warn().Msgf("Chain connected notification is not a block.")
-		//	break
-		// }
->>>>>>> 5ea8019d
-
 		//Notify registered websocket clients of incoming block.
 		server.ntfnMgr.NotifyBlockConnected(server.chainProvider, block)
 
 	case blockchain.NTBlockDisconnected:
-<<<<<<< HEAD
 		block, ok := notification.Data.(*btcutil.Block)
 		if !ok {
-			server.Log.Warnf("Chain disconnected notification is not a block.")
+			server.Log.Warn().Msg("Chain disconnected notification is not a block.")
 			break
 		}
 		//
 		//Notify registered websocket clients.
 		server.ntfnMgr.NotifyBlockDisconnected(server.chainProvider, block)
-=======
-		// block, ok := notification.Data.(*btcutil.Block)
-		// if !ok {
-		//	server.Log.Warn().Msgf("Chain disconnected notification is not a block.")
-		//	break
-		// }
-
-		// Notify registered websocket clients.
-		// server.ntfnMgr.NotifyBlockDisconnected(block)
->>>>>>> 5ea8019d
 	}
 }
 
