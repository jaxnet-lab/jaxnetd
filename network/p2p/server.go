// Copyright (c) 2013-2017 The btcsuite developers
// Copyright (c) 2015-2018 The Decred developers
// Use of this source code is governed by an ISC
// license that can be found in the LICENSE file.

package p2p

import (
	"bytes"
	"context"
	"errors"
	"fmt"
	"net"
	"strconv"
	"strings"
	"sync"
	"sync/atomic"
	"time"

	"gitlab.com/jaxnet/core/shard.core/btcutil"
	"gitlab.com/jaxnet/core/shard.core/btcutil/bloom"
	"gitlab.com/jaxnet/core/shard.core/corelog"
	"gitlab.com/jaxnet/core/shard.core/database"
	"gitlab.com/jaxnet/core/shard.core/network/addrmgr"
	"gitlab.com/jaxnet/core/shard.core/network/connmgr"
	"gitlab.com/jaxnet/core/shard.core/network/netsync"
	"gitlab.com/jaxnet/core/shard.core/network/peer"
	"gitlab.com/jaxnet/core/shard.core/node/cprovider"
	"gitlab.com/jaxnet/core/shard.core/node/encoder"
	"gitlab.com/jaxnet/core/shard.core/node/mempool"
	"gitlab.com/jaxnet/core/shard.core/types"
	"gitlab.com/jaxnet/core/shard.core/types/chainhash"
	"gitlab.com/jaxnet/core/shard.core/types/wire"
	"go.uber.org/zap"
)

type INodeServer interface {
	Start()
	Stop() error
	NotifyNewTransactions(txns []*mempool.TxDesc)
}

// zeroHash is the zero value hash (all zeros).  It is defined as a convenience.
var zeroHash chainhash.Hash

// broadcastMsg provides the ability to house a bitcoin message to be broadcast
// to all connected peers except specified excluded peers.
type broadcastMsg struct {
	message      wire.Message
	excludePeers []*ServerPeer
}

// broadcastInventoryAdd is a type used to declare that the InvVect it contains
// needs to be added to the rebroadcast map
type broadcastInventoryAdd RelayMsg

// broadcastInventoryDel is a type used to declare that the InvVect it contains
// needs to be removed from the rebroadcast map
type broadcastInventoryDel *types.InvVect

// cfHeaderKV is a tuple of a filter header and its associated block hash. The
// struct is used to cache cfcheckpt responses.
type cfHeaderKV struct {
	blockHash    chainhash.Hash
	filterHeader chainhash.Hash
}

// server provides a bitcoin server for handling communications to and from
// bitcoin peers.
type Server struct {
	// The following variables must only be used atomically.
	// Putting the uint64s first makes them 64-bit aligned for 32-bit systems.
	bytesReceived uint64 // Total bytes received from all peers since start.
	bytesSent     uint64 // Total bytes sent by all peers since start.
	started       int32
	shutdown      int32
	shutdownSched int32
	cfg           *Config
	addrManager   *addrmgr.AddrManager
	ConnManager   *connmgr.ConnManager
	nodeServer    INodeServer

	modifyRebroadcastInv chan interface{}
	newPeers             chan *ServerPeer
	donePeers            chan *ServerPeer
	banPeers             chan *ServerPeer
	query                chan interface{}
	relayInv             chan RelayMsg
	broadcast            chan broadcastMsg
	peerHeightsUpdate    chan UpdatePeerHeightsMsg
	wg                   sync.WaitGroup
	quit                 chan struct{}

	nat NAT

	services wire.ServiceFlag

	// cfCheckptCaches stores a cached slice of filter headers for cfcheckpt
	// messages for each filter type.
	cfCheckptCaches    map[wire.FilterType][]cfHeaderKV
	cfCheckptCachesMtx sync.RWMutex

	// agentBlacklist is a list of blacklisted substrings by which to filter
	// user agents.
	agentBlacklist []string

	// agentWhitelist is a list of whitelisted user agent substrings, no
	// whitelisting will be applied if the list is empty or nil.
	agentWhitelist []string

	logger corelog.ILogger

	chain *cprovider.ChainProvider
}

// newServer returns a new shard.core p2p server configured to listen on addr for the
// bitcoin network type specified by ChainParams.  Use start to begin accepting
// connections from peers.
func NewServer(cfg *Config, chainProvider *cprovider.ChainProvider,
	amgr *addrmgr.AddrManager, opts ListenOpts) (*Server, error) {
	logger := chainProvider.Log().With(zap.String("server", "p2p"))
	chainCfg := chainProvider.Config()

	logger.Info("Starting Server", zap.Any("Peers", cfg.Peers))
	services := defaultServices
	// if cfg.NoPeerBloomFilters {
	//	services &^= wire.SFNodeBloom
	// }

	if chainCfg.NoCFilters {
		services &^= wire.SFNodeCF
	}

	var listeners []net.Listener
	var nat NAT
	if !cfg.DisableListen {
		var err error
		listeners, nat, err = initListeners(cfg, opts.DefaultPort,
			amgr, opts.Listeners, services, logger)
		if err != nil {
			return nil, err
		}
		if len(listeners) == 0 {
			return nil, errors.New("no valid listen address")
		}
	}

	if len(cfg.AgentBlacklist) > 0 {
		logger.Info(fmt.Sprintf("User-agent blacklist %s", cfg.AgentBlacklist))
	}
	if len(cfg.AgentWhitelist) > 0 {
		logger.Info(fmt.Sprintf("User-agent whitelist %s", cfg.AgentWhitelist))
	}

	p2pServer := Server{
		chain:           chainProvider,
		cfg:             cfg,
		addrManager:     amgr,
		nat:             nat,
		services:        services,
		cfCheckptCaches: make(map[wire.FilterType][]cfHeaderKV),
		logger:          corelog.Adapter(logger),

		newPeers:             make(chan *ServerPeer, chainCfg.MaxPeers),
		donePeers:            make(chan *ServerPeer, chainCfg.MaxPeers),
		banPeers:             make(chan *ServerPeer, chainCfg.MaxPeers),
		query:                make(chan interface{}),
		relayInv:             make(chan RelayMsg, chainCfg.MaxPeers),
		broadcast:            make(chan broadcastMsg, chainCfg.MaxPeers),
		quit:                 make(chan struct{}),
		modifyRebroadcastInv: make(chan interface{}),
		peerHeightsUpdate:    make(chan UpdatePeerHeightsMsg),
	}

	// Create a connection manager.
	targetOutbound := defaultTargetOutbound
	if chainCfg.MaxPeers < targetOutbound {
		targetOutbound = chainCfg.MaxPeers
	}
	cmgr, err := connmgr.New(&connmgr.Config{
		Listeners:      listeners,
		OnAccept:       p2pServer.inboundPeerConnected,
		RetryDuration:  connectionRetryInterval,
		TargetOutbound: uint32(targetOutbound),
		Dial:           p2pServer.btcdDial,
		OnConnection:   p2pServer.outboundPeerConnected,
		GetNewAddress:  p2pServer.newAddressHandler(len(cfg.ConnectPeers)),
	})
	if err != nil {
		return nil, err
	}

	p2pServer.ConnManager = cmgr

	return &p2pServer, nil
}

// hasServices returns whether or not the provided advertised service flags have
// all of the provided desired service flags set.
func hasServices(advertised, desired wire.ServiceFlag) bool {
	return advertised&desired == desired
}

func (server *Server) P2PConnManager() netsync.P2PConnManager {
	return &ConnManager{server: server}
}

func (server *Server) Query(value interface{}) {
	server.query <- value
}

// Only setup a function to return new addresses to connect to when
// not running in connect-only mode.  The simulation network is always
// in connect-only mode since it is only intended to connect to
// specified peers and actively avoid advertising and connecting to
// discovered peers in order to prevent it from becoming a public test
// network.
func (server *Server) newAddressHandler(connectPeersCount int) func() (net.Addr, error) {
	if connectPeersCount == 0 {
		return nil
	}

	return func() (net.Addr, error) {
		for tries := 0; tries < 100; tries++ {
			addr := server.addrManager.GetAddress()
			if addr == nil {
				break
			}

			// Address will not be invalid, local or unroutable
			// because addrmanager rejects those on addition.
			// Just check that we don't already have an address
			// in the same group so that we are not connecting
			// to the same network segment at the expense of
			// others.
			key := addrmgr.GroupKey(addr.NetAddress())
			if server.OutboundGroupCount(key) != 0 {
				continue
			}

			// only allow recent nodes (10mins) after we failed 30
			// times
			if tries < 30 && time.Since(addr.LastAttempt()) < 10*time.Minute {
				continue
			}

			// allow nondefault ports after 50 failed tries.
			if tries < 50 && fmt.Sprintf("%d", addr.NetAddress().Port) !=
				server.chain.ChainParams.DefaultPort {
				continue
			}

			// Mark an attempt for the valid address.
			server.addrManager.Attempt(addr.NetAddress())

			addrString := addrmgr.NetAddressKey(addr.NetAddress())
			return server.addrStringToNetAddr(addrString)
		}

		return nil, errors.New("no valid connect address")
	}
}

// AddRebroadcastInventory adds 'iv' to the list of inventories to be
// rebroadcasted at random intervals until they show up in a block.
func (server *Server) AddRebroadcastInventory(iv *types.InvVect, data interface{}) {
	// Ignore if shutting down.
	if atomic.LoadInt32(&server.shutdown) != 0 {
		return
	}

	server.modifyRebroadcastInv <- broadcastInventoryAdd{InvVect: iv, Data: data}
}

// RemoveRebroadcastInventory removes 'iv' from the list of items to be
// rebroadcasted if present.
func (server *Server) RemoveRebroadcastInventory(iv *types.InvVect) {
	// Ignore if shutting down.
	if atomic.LoadInt32(&server.shutdown) != 0 {
		return
	}

	server.modifyRebroadcastInv <- broadcastInventoryDel(iv)
}

// RelayTransactions generates and relays inventory vectors for all of the
// passed transactions to all connected peers.
func (server *Server) RelayTransactions(txns []*mempool.TxDesc) {
	for _, txD := range txns {
		iv := types.NewInvVect(types.InvTypeTx, txD.Tx.Hash())
		server.RelayInventory(iv, txD)
	}
}

// AnnounceNewTransactions generates and relays inventory vectors and notifies
// both websocket and getblocktemplate long poll clients of the passed
// transactions.  This function should be called whenever new transactions
// are added to the mempool.
func (server *Server) AnnounceNewTransactions(txns []*mempool.TxDesc) {
	// Generate and relay inventory vectors for all newly accepted
	// transactions.
	server.RelayTransactions(txns)

	// Notify both websocket and getblocktemplate long poll clients of all
	// newly accepted transactions.
	if server.nodeServer != nil {
		server.nodeServer.NotifyNewTransactions(txns)
	}
}

// Transaction has one confirmation on the main BlockChain. Now we can mark it as no
// longer needing rebroadcasting.
func (server *Server) TransactionConfirmed(tx *btcutil.Tx) {
	// Rebroadcasting is only necessary when the RPC server is active.
	if server.nodeServer == nil {
		return
	}

	iv := types.NewInvVect(types.InvTypeTx, tx.Hash())
	server.RemoveRebroadcastInventory(iv)
}

// pushTxMsg sends a tx message for the provided transaction hash to the
// connected peer.  An error is returned if the transaction hash is not known.
func (server *Server) pushTxMsg(sp *ServerPeer, hash *chainhash.Hash, doneChan chan<- struct{},
	waitChan <-chan struct{}, encoding encoder.MessageEncoding) error {

	// Attempt to fetch the requested transaction from the pool.  A
	// call could be made to check for existence first, but simply trying
	// to fetch a missing transaction results in the same behavior.
	tx, err := server.chain.TxMemPool.FetchTransaction(hash)
	if err != nil {
		server.logger.Tracef("Unable to fetch tx %v from transaction "+
			"pool: %v", hash, err)

		if doneChan != nil {
			doneChan <- struct{}{}
		}
		return err
	}

	// Once we have fetched data wait for any previous operation to finish.
	if waitChan != nil {
		<-waitChan
	}

	sp.QueueMessageWithEncoding(tx.MsgTx(), doneChan, encoding)

	return nil
}

// pushBlockMsg sends a block message for the provided block hash to the
// connected peer.  An error is returned if the block hash is not known.
func (server *Server) pushBlockMsg(sp *ServerPeer, hash *chainhash.Hash, doneChan chan<- struct{},
	waitChan <-chan struct{}, encoding encoder.MessageEncoding) error {

	// Fetch the raw block bytes from the database.
	var blockBytes []byte
	err := sp.server.chain.DB.View(func(dbTx database.Tx) error {
		var err error
		blockBytes, err = dbTx.FetchBlock(hash)
		return err
	})
	if err != nil {
		server.logger.Tracef("Unable to fetch requested block hash %v: %v",
			hash, err)

		if doneChan != nil {
			doneChan <- struct{}{}
		}
		return err
	}

	// Deserialize the block.
	var msgBlock = server.chain.ChainCtx.EmptyBlock()

	err = msgBlock.Deserialize(bytes.NewReader(blockBytes))
	if err != nil {
		server.logger.Tracef("Unable to deserialize requested block hash "+
			"%v: %v", hash, err)

		if doneChan != nil {
			doneChan <- struct{}{}
		}
		return err
	}

	// Once we have fetched data wait for any previous operation to finish.
	if waitChan != nil {
		<-waitChan
	}

	// We only send the channel for this message if we aren't sending
	// an inv straight after.
	var dc chan<- struct{}
	continueHash := sp.continueHash
	sendInv := continueHash != nil && continueHash.IsEqual(hash)
	if !sendInv {
		dc = doneChan
	}
	sp.QueueMessageWithEncoding(&msgBlock, dc, encoding)

	// When the peer requests the final block that was advertised in
	// response to a getblocks message which requested more blocks than
	// would fit into a single message, send it a new inventory message
	// to trigger it to issue another getblocks message for the next
	// batch of inventory.
	if sendInv {
		best := sp.server.chain.BlockChain().BestSnapshot()
		invMsg := wire.NewMsgInvSizeHint(1)
		iv := types.NewInvVect(types.InvTypeBlock, &best.Hash)
		invMsg.AddInvVect(iv)
		sp.QueueMessage(invMsg, doneChan)
		sp.continueHash = nil
	}
	return nil
}

// pushMerkleBlockMsg sends a merkleblock message for the provided block hash to
// the connected peer.  Since a merkle block requires the peer to have a filter
// loaded, this call will simply be ignored if there is no filter loaded.  An
// error is returned if the block hash is not known.
func (server *Server) pushMerkleBlockMsg(sp *ServerPeer, hash *chainhash.Hash,
	doneChan chan<- struct{}, waitChan <-chan struct{}, encoding encoder.MessageEncoding) error {

	// Do not send a response if the peer doesn't have a filter loaded.
	if !sp.filter.IsLoaded() {
		if doneChan != nil {
			doneChan <- struct{}{}
		}
		return nil
	}

	// Fetch the raw block bytes from the database.
	blk, err := sp.server.chain.BlockChain().BlockByHash(hash)
	if err != nil {
		server.logger.Tracef("Unable to fetch requested block hash %v: %v",
			hash, err)

		if doneChan != nil {
			doneChan <- struct{}{}
		}
		return err
	}

	// Generate a merkle block by filtering the requested block according
	// to the filter for the peer.
	merkle, matchedTxIndices := bloom.NewMerkleBlock(blk, sp.filter)

	// Once we have fetched data wait for any previous operation to finish.
	if waitChan != nil {
		<-waitChan
	}

	// Send the merkleblock.  Only send the done channel with this message
	// if no transactions will be sent afterwards.
	var dc chan<- struct{}
	if len(matchedTxIndices) == 0 {
		dc = doneChan
	}
	sp.QueueMessage(merkle, dc)

	// Finally, send any matched transactions.
	blkTransactions := blk.MsgBlock().Transactions
	for i, txIndex := range matchedTxIndices {
		// Only send the done channel on the final transaction.
		var dc chan<- struct{}
		if i == len(matchedTxIndices)-1 {
			dc = doneChan
		}
		if txIndex < uint32(len(blkTransactions)) {
			sp.QueueMessageWithEncoding(blkTransactions[txIndex], dc,
				encoding)
		}
	}

	return nil
}

// handleQuery is the central handler for all queries and commands from other
// goroutines related to peer state.
func (server *Server) handleQuery(state *peerState, querymsg interface{}) {
	switch msg := querymsg.(type) {
	case GetConnCountMsg:
		nconnected := int32(0)
		state.forAllPeers(func(sp *ServerPeer) {
			if sp.Connected() {
				nconnected++
			}
		})
		msg.Reply <- nconnected

	case GetPeersMsg:
		peers := make([]*ServerPeer, 0, state.Count())
		state.forAllPeers(func(sp *ServerPeer) {
			if !sp.Connected() {
				return
			}
			peers = append(peers, sp)
		})
		msg.Reply <- peers

	case ConnectNodeMsg:
		// TODO: duplicate oneshots?
		// Limit max number of total peers.
		if state.Count() >= server.chain.Config().MaxPeers {
			msg.Reply <- errors.New("max peers reached")
			return
		}
		for _, peer := range state.persistentPeers {
			if peer.Addr() == msg.Addr {
				if msg.Permanent {
					msg.Reply <- errors.New("peer already connected")
				} else {
					msg.Reply <- errors.New("peer exists as a permanent peer")
				}
				return
			}
		}

		netAddr, err := server.addrStringToNetAddr(msg.Addr)
		if err != nil {
			msg.Reply <- err
			return
		}

		// TODO: if too many, nuke a non-perm peer.
		go server.ConnManager.Connect(&connmgr.ConnReq{
			Addr:      netAddr,
			ShardID:   server.chain.ChainCtx.ShardID(),
			Permanent: msg.Permanent,
		})
		msg.Reply <- nil

	case RemoveNodeMsg:
		found := disconnectPeer(state.persistentPeers, msg.Cmp, func(sp *ServerPeer) {
			// Keep group counts ok since we remove from
			// the list now.
			state.outboundGroups[addrmgr.GroupKey(sp.NA())]--
		})

		if found {
			msg.Reply <- nil
		} else {
			msg.Reply <- errors.New("peer not found")
		}

	case GetOutboundGroup:
		count, ok := state.outboundGroups[msg.Key]
		if ok {
			msg.Reply <- count
		} else {
			msg.Reply <- 0
		}

	// Request a list of the persistent (added) peers.
	case GetAddedNodesMsg:
		// Respond with a slice of the relevant peers.
		peers := make([]*ServerPeer, 0, len(state.persistentPeers))
		for _, sp := range state.persistentPeers {
			peers = append(peers, sp)
		}
		msg.Reply <- peers

	case DisconnectNodeMsg:
		// Check inbound peers. We pass a nil callback since we don't
		// require any additional actions on disconnect for inbound peers.
		found := disconnectPeer(state.inboundPeers, msg.Cmp, nil)
		if found {
			msg.Reply <- nil
			return
		}

		// Check outbound peers.
		found = disconnectPeer(state.outboundPeers, msg.Cmp, func(sp *ServerPeer) {
			// Keep group counts ok since we remove from
			// the list now.
			state.outboundGroups[addrmgr.GroupKey(sp.NA())]--
		})
		if found {
			// If there are multiple outbound connections to the same
			// ip:port, continue disconnecting them all until no such
			// peers are found.
			for found {
				found = disconnectPeer(state.outboundPeers, msg.Cmp, func(sp *ServerPeer) {
					state.outboundGroups[addrmgr.GroupKey(sp.NA())]--
				})
			}
			msg.Reply <- nil
			return
		}

		msg.Reply <- errors.New("peer not found")
	}
}

// disconnectPeer attempts to drop the connection of a targeted peer in the
// passed peer list. Targets are identified via usage of the passed
// `compareFunc`, which should return `true` if the passed peer is the target
// peer. This function returns true on success and false if the peer is unable
// to be located. If the peer is found, and the passed callback: `whenFound'
// isn't nil, we call it with the peer as the argument before it is removed
// from the peerList, and is disconnected from the server.
func disconnectPeer(peerList map[int32]*ServerPeer, compareFunc func(*ServerPeer) bool, whenFound func(*ServerPeer)) bool {
	for addr, peer := range peerList {
		if compareFunc(peer) {
			if whenFound != nil {
				whenFound(peer)
			}

			// This is ok because we are not continuing
			// to iterate so won't corrupt the loop.
			delete(peerList, addr)
			peer.Disconnect()
			return true
		}
	}
	return false
}

// newPeerConfig returns the configuration for the given ServerPeer.
func (server *Server) newPeerConfig(sp *ServerPeer) *peer.Config {
	return &peer.Config{
		Listeners: peer.MessageListeners{
			OnVersion:      sp.OnVersion,
			OnVerAck:       sp.OnVerAck,
			OnMemPool:      sp.OnMemPool,
			OnTx:           sp.OnTx,
			OnBlock:        sp.OnBlock,
			OnInv:          sp.OnInv,
			OnHeaders:      sp.OnHeaders,
			OnGetData:      sp.OnGetData,
			OnGetBlocks:    sp.OnGetBlocks,
			OnGetHeaders:   sp.OnGetHeaders,
			OnGetCFilters:  sp.OnGetCFilters,
			OnGetCFHeaders: sp.OnGetCFHeaders,
			OnGetCFCheckpt: sp.OnGetCFCheckpt,
			OnFeeFilter:    sp.OnFeeFilter,
			OnFilterAdd:    sp.OnFilterAdd,
			OnFilterClear:  sp.OnFilterClear,
			OnFilterLoad:   sp.OnFilterLoad,
			OnGetAddr:      sp.OnGetAddr,
			OnAddr:         sp.OnAddr,
			OnRead:         sp.OnRead,
			OnWrite:        sp.OnWrite,

			// Note: The reference client currently bans peers that send alerts
			// not signed with its key.  We could verify against their key, but
			// since the reference client is currently unwilling to support
			// other implementations' alert messages, we will not relay theirs.
			OnAlert: nil,
		},
		NewestBlock:      sp.newestBlock,
		HostToNetAddress: sp.server.addrManager.HostToNetAddress,
		Proxy:            server.cfg.Proxy,
		UserAgentName:    userAgentName,
		UserAgentVersion: userAgentVersion,
		// UserAgentComments: server.cfg.UserAgentComments,
		ChainParams:         sp.server.chain.ChainParams,
		Services:            sp.server.services,
		DisableRelayTx:      server.cfg.BlocksOnly,
		ProtocolVersion:     peer.MaxProtocolVersion,
		TrickleInterval:     server.cfg.TrickleInterval,
		ChainsPortsProvider: server.cfg.GetChainPort,
		TriggerRedirect:     server.handlePeerRedirect,
<<<<<<< HEAD
	}
}

func (server *Server) handlePeerRedirect(peerAddress, newAddress *wire.NetAddress) {
	netAddr := &net.TCPAddr{
		IP:   newAddress.IP,
		Port: int(newAddress.Port),
=======
>>>>>>> 9833c573
	}
	server.addrManager.Replace(peerAddress, newAddress)
	go server.ConnManager.Connect(&connmgr.ConnReq{
		Addr:      netAddr,
		ShardID:   server.chain.ChainCtx.ShardID(),
		Permanent: true,
	})
}

func (server *Server) handlePeerRedirect(redirect *wire.MsgPortRedirect) {
	netAddr := &net.TCPAddr{
		IP:   redirect.IP,
		Port: int(redirect.Port),
	}

	go server.ConnManager.Connect(&connmgr.ConnReq{
		Addr:      netAddr,
		ShardID:   server.chain.ChainCtx.ShardID(),
		Permanent: true,
	})
}

// inboundPeerConnected is invoked by the connection manager when a new inbound
// connection is established.  It initializes a new inbound server peer
// instance, associates it with the connection, and starts a goroutine to wait
// for disconnection.
func (server *Server) inboundPeerConnected(conn net.Conn) {
	sp := newServerPeer(server, false)
	sp.isWhitelisted = server.isWhitelisted(conn.RemoteAddr())
	sp.Peer = peer.NewInboundPeer(server.newPeerConfig(sp), server.chain.BlockChain().Chain())
	sp.AssociateConnection(conn)
	go server.peerDoneHandler(sp)
}

// outboundPeerConnected is invoked by the connection manager when a new
// outbound connection is established.  It initializes a new outbound server
// peer instance, associates it with the relevant state such as the connection
// request instance and the connection itself, and finally notifies the address
// manager of the attempt.
func (server *Server) outboundPeerConnected(connReq *connmgr.ConnReq, conn net.Conn) {
	sp := newServerPeer(server, connReq.Permanent)
	p, err := peer.NewOutboundPeer(server.newPeerConfig(sp), connReq.Addr.String(), server.chain.BlockChain().Chain())
	if err != nil {
		server.logger.Debugf("Cannot create outbound peer %s: %v", connReq.Addr, err)
		if connReq.Permanent {
			server.ConnManager.Disconnect(connReq.ID())
		} else {
			server.ConnManager.Remove(connReq.ID())
			go server.ConnManager.NewConnReq()
		}
		return
	}
	sp.Peer = p
	sp.connReq = connReq
	sp.isWhitelisted = server.isWhitelisted(conn.RemoteAddr())
	sp.AssociateConnection(conn)
	go server.peerDoneHandler(sp)
}

// peerDoneHandler handles peer disconnects by notifiying the server that it's
// done along with other performing other desirable cleanup.
func (server *Server) peerDoneHandler(sp *ServerPeer) {
	sp.WaitForDisconnect()
	server.donePeers <- sp

	// Only tell sync manager we are gone if we ever told it we existed.
	if sp.VerAckReceived() {
		server.chain.SyncManager.DonePeer(sp.Peer)

		// Evict any remaining orphans that were sent by the peer.
		numEvicted := server.chain.TxMemPool.RemoveOrphansByTag(mempool.Tag(sp.ID()))
		if numEvicted > 0 {
			server.logger.Debugf("Evicted %d %s from peer %v (id %d)",
				numEvicted, pickNoun(numEvicted, "orphan",
					"orphans"), sp, sp.ID())
		}
	}
	close(sp.quit)
}

// peerHandler is used to handle peer operations such as adding and removing
// peers to and from the server, banning peers, and broadcasting messages to
// peers.  It must be run in a goroutine.
func (server *Server) peerHandler() {
	// Start the address manager and sync manager, both of which are needed
	// by peers.  This is done here since their lifecycle is closely tied
	// to this handler and rather than adding more channels to sychronize
	// things, it's easier and slightly faster to simply start and stop them
	// in this handler.
	server.addrManager.Start()
	server.chain.SyncManager.Start()

	server.logger.Tracef("Starting peer handler")

	state := &peerState{
		inboundPeers:    make(map[int32]*ServerPeer),
		persistentPeers: make(map[int32]*ServerPeer),
		outboundPeers:   make(map[int32]*ServerPeer),
		banned:          make(map[string]time.Time),
		outboundGroups:  make(map[string]int),
	}

	if !server.cfg.DisableDNSSeed {
		// Add peers discovered through DNS to the address manager.
		connmgr.SeedFromDNS(server.chain.ChainParams, defaultRequiredServices,
			server.btcdLookup, func(addrs []*wire.NetAddress) {
				// Bitcoind uses a lookup of the dns seeder here. This
				// is rather strange since the values looked up by the
				// DNS seed lookups will vary quite a lot.
				// to replicate this behaviour we put all addresses as
				// having come from the first one.
				server.addrManager.AddAddresses(addrs, addrs[0])
			})
	}
	go server.ConnManager.Start()

out:
	for {
		select {
		// New peers connected to the Server.
		case p := <-server.newPeers:
			server.handleAddPeerMsg(state, p)

		// Disconnected peers.
		case p := <-server.donePeers:
			server.handleDonePeerMsg(state, p)

		// Block accepted in mainchain or orphan, update peer height.
		case umsg := <-server.peerHeightsUpdate:
			server.handleUpdatePeerHeights(state, umsg)

		// Peer to ban.
		case p := <-server.banPeers:
			server.handleBanPeerMsg(state, p)

		// New inventory to potentially be relayed to other peers.
		case invMsg := <-server.relayInv:
			server.handleRelayInvMsg(state, invMsg)

		// Message to broadcast to all connected peers except those
		// which are excluded by the message.
		case bmsg := <-server.broadcast:
			server.handleBroadcastMsg(state, &bmsg)

		case qmsg := <-server.query:
			server.handleQuery(state, qmsg)

		case <-server.quit:
			// Disconnect all peers on Server shutdown.
			state.forAllPeers(func(sp *ServerPeer) {
				server.logger.Tracef("Shutdown peer %s", sp)
				sp.Disconnect()
			})
			break out
		}
	}

	server.ConnManager.Stop()
	server.chain.SyncManager.Stop()
	server.addrManager.Stop()

	// Drain channels before exiting so nothing is left waiting around
	// to send.
cleanup:
	for {
		select {
		case <-server.newPeers:
		case <-server.donePeers:
		case <-server.peerHeightsUpdate:
		case <-server.relayInv:
		case <-server.broadcast:
		case <-server.query:
		default:
			break cleanup
		}
	}
	server.wg.Done()
	server.logger.Tracef("Peer handler done")
}

// AddPeer adds a new peer that has already been connected to the server.
func (server *Server) AddPeer(sp *ServerPeer) {
	server.newPeers <- sp
}

// BanPeer bans a peer that has already been connected to the server by ip.
func (server *Server) BanPeer(sp *ServerPeer) {
	server.banPeers <- sp
}

// RelayInventory relays the passed inventory vector to all connected peers
// that are not already known to have it.
func (server *Server) RelayInventory(invVect *types.InvVect, data interface{}) {
	server.relayInv <- RelayMsg{InvVect: invVect, Data: data}
}

// BroadcastMessage sends msg to all peers currently connected to the Server
// except those in the passed peers to exclude.
func (server *Server) BroadcastMessage(msg wire.Message, exclPeers ...*ServerPeer) {
	// XXX: Need to determine if this is an alert that has already been
	// broadcast and refrain from broadcasting again.
	bmsg := broadcastMsg{message: msg, excludePeers: exclPeers}
	server.broadcast <- bmsg
}

// ConnectedCount returns the number of currently connected peers.
func (server *Server) ConnectedCount() int32 {
	replyChan := make(chan int32)

	server.query <- GetConnCountMsg{Reply: replyChan}

	return <-replyChan
}

// OutboundGroupCount returns the number of peers connected to the given
// outbound group key.
func (server *Server) OutboundGroupCount(key string) int {
	replyChan := make(chan int)
	server.query <- GetOutboundGroup{Key: key, Reply: replyChan}
	return <-replyChan
}

// AddBytesSent adds the passed number of bytes to the total bytes sent counter
// for the server.  It is safe for concurrent access.
func (server *Server) AddBytesSent(bytesSent uint64) {
	atomic.AddUint64(&server.bytesSent, bytesSent)
}

// AddBytesReceived adds the passed number of bytes to the total bytes received
// counter for the server.  It is safe for concurrent access.
func (server *Server) AddBytesReceived(bytesReceived uint64) {
	atomic.AddUint64(&server.bytesReceived, bytesReceived)
}

// NetTotals returns the sum of all bytes received and sent across the network
// for all peers.  It is safe for concurrent access.
func (server *Server) NetTotals() (uint64, uint64) {
	return atomic.LoadUint64(&server.bytesReceived),
		atomic.LoadUint64(&server.bytesSent)
}

// UpdatePeerHeights updates the heights of all peers who have have announced
// the latest connected main BlockChain block, or a recognized orphan. These height
// updates allow us to dynamically refresh peer heights, ensuring sync peer
// selection has access to the latest block heights for each peer.
func (server *Server) UpdatePeerHeights(latestBlkHash *chainhash.Hash, latestHeight int32, updateSource *peer.Peer) {
	server.peerHeightsUpdate <- UpdatePeerHeightsMsg{
		NewHash:    latestBlkHash,
		NewHeight:  latestHeight,
		OriginPeer: updateSource,
	}
}

// rebroadcastHandler keeps track of user submitted inventories that we have
// sent out but have not yet made it into a block. We periodically rebroadcast
// them in case our peers restarted or otherwise lost track of them.
func (server *Server) rebroadcastHandler() {
	// Wait 5 min before first tx rebroadcast.
	timer := time.NewTimer(5 * time.Minute)
	pendingInvs := make(map[types.InvVect]interface{})

out:
	for {
		select {
		case riv := <-server.modifyRebroadcastInv:
			switch msg := riv.(type) {
			// Incoming InvVects are added to our map of RPC txs.
			case broadcastInventoryAdd:
				pendingInvs[*msg.InvVect] = msg.Data

			// When an InvVect has been added to a block, we can
			// now remove it, if it was present.
			case broadcastInventoryDel:
				delete(pendingInvs, *msg)
			}

		case <-timer.C:
			// Any inventory we have has not made it into a block
			// yet. We periodically resubmit them until they have.
			for iv, data := range pendingInvs {
				ivCopy := iv
				server.RelayInventory(&ivCopy, data)
			}

			// Process at a random time up to 30mins (in seconds)
			// in the future.
			timer.Reset(time.Second *
				time.Duration(randomUint16Number(1800)))

		case <-server.quit:
			break out
		}
	}

	timer.Stop()

	// Drain channels before exiting so nothing is left waiting around
	// to send.
cleanup:
	for {
		select {
		case <-server.modifyRebroadcastInv:
		default:
			break cleanup
		}
	}
	server.wg.Done()
}

func (server *Server) Run(ctx context.Context) {
	// Already started?
	if atomic.AddInt32(&server.started, 1) != 1 {
		return
	}

	server.logger.Trace("Starting server")

	// Server startup time. Used for the uptime command for uptime calculation.
	server.chain.StartupTime = time.Now().Unix()

	// Start up persistent peers.
	permanentPeers := server.cfg.ConnectPeers
	if len(permanentPeers) == 0 {
		permanentPeers = server.cfg.Peers
	}

	for _, addr := range permanentPeers {
		netAddr, err := server.addrStringToNetAddr(addr)
		if err != nil {
			// return  err
		}

		go server.ConnManager.Connect(&connmgr.ConnReq{
			Addr:      netAddr,
			ShardID:   server.chain.ChainCtx.ShardID(),
			Permanent: true,
		})
	}

	// Start the peer handler which in turn starts the address and block
	// managers.
	server.wg.Add(1)
	go server.peerHandler()

	if server.nat != nil {
		server.wg.Add(1)
		go server.upnpUpdateThread()
	}
	<-ctx.Done()

	// Save fee estimator state in the database.
	server.chain.DB.Update(func(tx database.Tx) error {
		metadata := tx.Metadata()
		metadata.Put(mempool.EstimateFeeDatabaseKey, server.chain.FeeEstimator.Save())

		return nil
	})

	// Signal the remaining goroutines to quit.
	close(server.quit)

	server.wg.Wait()

	return
}

// Stop gracefully shuts down the Server by stopping and disconnecting all
// peers and the main listener.
func (server *Server) Stop() error {
	// Make sure this only happens once.
	if atomic.AddInt32(&server.shutdown, 1) != 1 {
		server.logger.Infof("Server is already in the process of shutting down")
		return nil
	}

	// Stop the CPU miner if needed
	// server.cpuMiner.Stop()

	// Shutdown the RPC Server if it'server not disabled.
	// if !server.rpcCfg.Disable {
	//	server.RPCServer.Stop()
	// }

	// Save fee estimator state in the database.
	server.chain.DB.Update(func(tx database.Tx) error {
		metadata := tx.Metadata()
		metadata.Put(mempool.EstimateFeeDatabaseKey, server.chain.FeeEstimator.Save())

		return nil
	})

	// Signal the remaining goroutines to quit.
	close(server.quit)
	return nil
}

// WaitForShutdown blocks until the main listener and peer handlers are stopped.
func (server *Server) WaitForShutdown() {
	server.wg.Wait()
}

// ScheduleShutdown schedules a Server shutdown after the specified duration.
// It also dynamically adjusts how often to warn the Server is going down based
// on remaining duration.
func (server *Server) ScheduleShutdown(duration time.Duration) {
	// Don't schedule shutdown more than once.
	if atomic.AddInt32(&server.shutdownSched, 1) != 1 {
		return
	}
	server.logger.Warnf("Server shutdown in %v", duration)
	go func() {
		remaining := duration
		tickDuration := dynamicTickDuration(remaining)
		done := time.After(remaining)
		ticker := time.NewTicker(tickDuration)
	out:
		for {
			select {
			case <-done:
				ticker.Stop()
				server.Stop()
				break out
			case <-ticker.C:
				remaining = remaining - tickDuration
				if remaining < time.Second {
					continue
				}

				// Change tick duration dynamically based on remaining time.
				newDuration := dynamicTickDuration(remaining)
				if tickDuration != newDuration {
					tickDuration = newDuration
					ticker.Stop()
					ticker = time.NewTicker(tickDuration)
				}
				server.logger.Warnf("Server shutdown in %v", remaining)
			}
		}
	}()
}

func (server *Server) upnpUpdateThread() {
	// Go off immediately to prevent code duplication, thereafter we renew
	// lease every 15 minutes.
	timer := time.NewTimer(0 * time.Second)
	lport, _ := strconv.ParseInt(server.chain.ChainParams.DefaultPort, 10, 16)
	first := true
out:
	for {
		select {
		case <-timer.C:
			// TODO: pick external port  more cleverly
			// TODO: know which ports we are listening to on an external net.
			// TODO: if specific listen port doesn't work then ask for wildcard
			// listen port?
			// XXX this assumes timeout is in seconds.
			listenPort, err := server.nat.AddPortMapping("tcp", int(lport), int(lport),
				"shard BlockChain p2p listen port", 20*60)
			if err != nil {
				server.logger.Warnf("can't add UPnP port mapping: %v", err)
			}
			if first && err == nil {
				// TODO: look this up periodically to see if upnp domain changed
				// and so did ip.
				externalIP, err := server.nat.GetExternalAddress()
				if err != nil {
					server.logger.Warnf("UPnP can't get external address: %v", err)
					continue out
				}
				na := wire.NewNetAddressIPPort(externalIP, uint16(listenPort),
					server.services)
				err = server.addrManager.AddLocalAddress(na, addrmgr.UpnpPrio)
				if err != nil {
					// XXX DeletePortMapping?
				}
				server.logger.Warnf("Successfully bound via UPnP to %s", addrmgr.NetAddressKey(na))
				first = false
			}
			timer.Reset(time.Minute * 15)
		case <-server.quit:
			break out
		}
	}

	timer.Stop()

	if err := server.nat.DeletePortMapping("tcp", int(lport), int(lport)); err != nil {
		server.logger.Warnf("unable to remove UPnP port mapping: %v", err)
	} else {
		server.logger.Debugf("successfully disestablished UPnP port mapping")
	}

	server.wg.Done()
}

// addrStringToNetAddr takes an address in the form of 'host:port' and returns
// a net.Addr which maps to the original address with any host names resolved
// to IP addresses.  It also handles tor addresses properly by returning a
// net.Addr that encapsulates the address.
func (server *Server) addrStringToNetAddr(addr string) (net.Addr, error) {
	host, strPort, err := net.SplitHostPort(addr)
	if err != nil {
		return nil, err
	}

	port, err := strconv.Atoi(strPort)
	if err != nil {
		return nil, err
	}

	// Skip if host is already an IP address.
	if ip := net.ParseIP(host); ip != nil {
		return &net.TCPAddr{
			IP:   ip,
			Port: port,
		}, nil
	}

	// Tor addresses cannot be resolved to an IP, so just return an onion
	// address instead.
	if strings.HasSuffix(host, ".onion") {
		if server.cfg.NoOnion {
			return nil, errors.New("tor has been disabled")
		}

		return &onionAddr{addr: addr}, nil
	}

	// Attempt to look up an IP address associated with the parsed host.
	ips, err := server.btcdLookup(host)
	if err != nil {
		return nil, err
	}
	if len(ips) == 0 {
		return nil, fmt.Errorf("no addresses found for %s", host)
	}

	return &net.TCPAddr{
		IP:   ips[0],
		Port: port,
	}, nil
}

// dynamicTickDuration is a convenience function used to dynamically choose a
// tick duration based on remaining time.  It is primarily used during
// server shutdown to make shutdown warnings more frequent as the shutdown time
// approaches.
func dynamicTickDuration(remaining time.Duration) time.Duration {
	switch {
	case remaining <= time.Second*5:
		return time.Second
	case remaining <= time.Second*15:
		return time.Second * 5
	case remaining <= time.Minute:
		return time.Second * 15
	case remaining <= time.Minute*5:
		return time.Minute
	case remaining <= time.Minute*15:
		return time.Minute * 5
	case remaining <= time.Hour:
		return time.Minute * 15
	}
	return time.Hour
}

// isWhitelisted returns whether the IP address is included in the whitelisted
// networks and IPs.
func (server *Server) isWhitelisted(addr net.Addr) bool {
	// if len(server.cfg.Whitelists) == 0 {
	//	return false
	// }

	host, _, err := net.SplitHostPort(addr.String())
	if err != nil {
		server.logger.Warnf("Unable to SplitHostPort on '%s': %v", addr, err)
		return false
	}
	ip := net.ParseIP(host)
	if ip == nil {
		server.logger.Warnf("Unable to parse IP '%s'", addr)
		return false
	}

	// for _, ipnet := range server.cfg.whitelists {
	//	if ipnet.Contains(ip) {
	//		return true
	//	}
	// }
	return false
}

func (server *Server) btcdLookup(host string) ([]net.IP, error) {
	if strings.HasSuffix(host, ".onion") {
		return nil, fmt.Errorf("attempt to resolve tor address %s", host)
	}

	return server.cfg.Lookup(host)
}

// btcdDial connects to the address on the named network using the appropriate
// dial function depending on the address and configuration options.  For
// example, .onion addresses will be dialed using the onion specific proxy if
// one was specified, but will otherwise use the normal dial function (which
// could itself use a proxy or not).
func (server *Server) btcdDial(addr net.Addr) (net.Conn, error) {
	if strings.Contains(addr.String(), ".onion:") {
		return server.cfg.Oniondial(addr.Network(), addr.String(),
			defaultConnectTimeout)
	}
	return server.cfg.Dial(addr.Network(), addr.String(), defaultConnectTimeout)
}<|MERGE_RESOLUTION|>--- conflicted
+++ resolved
@@ -663,7 +663,6 @@
 		TrickleInterval:     server.cfg.TrickleInterval,
 		ChainsPortsProvider: server.cfg.GetChainPort,
 		TriggerRedirect:     server.handlePeerRedirect,
-<<<<<<< HEAD
 	}
 }
 
@@ -671,8 +670,6 @@
 	netAddr := &net.TCPAddr{
 		IP:   newAddress.IP,
 		Port: int(newAddress.Port),
-=======
->>>>>>> 9833c573
 	}
 	server.addrManager.Replace(peerAddress, newAddress)
 	go server.ConnManager.Connect(&connmgr.ConnReq{
