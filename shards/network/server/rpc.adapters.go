// Copyright (c) 2017 The btcsuite developers
// Use of this source code is governed by an ISC
// license that can be found in the LICENSE file.

package server

import (
	"sync/atomic"

	"gitlab.com/jaxnet/core/shard.core.git/btcutil"
	"gitlab.com/jaxnet/core/shard.core.git/shards/chain"

	"gitlab.com/jaxnet/core/shard.core.git/blockchain"
	"gitlab.com/jaxnet/core/shard.core.git/chaincfg/chainhash"
	"gitlab.com/jaxnet/core/shard.core.git/netsync"
	"gitlab.com/jaxnet/core/shard.core.git/peer"
)

// rpcPeer provides a peer for use with the RPC server and implements the
// rpcserverPeer interface.
type rpcPeer serverPeer

// Ensure rpcPeer implements the rpcserverPeer interface.
var _ rpcserverPeer = (*rpcPeer)(nil)

// ToPeer returns the underlying peer instance.
//
// This function is safe for concurrent access and is part of the rpcserverPeer
// interface implementation.
func (p *rpcPeer) ToPeer() *peer.Peer {
	if p == nil {
		return nil
	}
	return (*serverPeer)(p).Peer
}

// IsTxRelayDisabled returns whether or not the peer has disabled transaction
// relay.
//
// This function is safe for concurrent access and is part of the rpcserverPeer
// interface implementation.
func (p *rpcPeer) IsTxRelayDisabled() bool {
	return (*serverPeer)(p).disableRelayTx
}

// BanScore returns the current integer value that represents how close the peer
// is to being banned.
//
// This function is safe for concurrent access and is part of the rpcserverPeer
// interface implementation.
func (p *rpcPeer) BanScore() uint32 {
	return (*serverPeer)(p).banScore.Int()
}

// FeeFilter returns the requested current minimum fee rate for which
// transactions should be announced.
//
// This function is safe for concurrent access and is part of the rpcserverPeer
// interface implementation.
func (p *rpcPeer) FeeFilter() int64 {
	return atomic.LoadInt64(&(*serverPeer)(p).feeFilter)
}

// RPCSyncMgr provides a block manager for use with the RPC Server and
// implements the rpcserverSyncManager interface.
<<<<<<< HEAD
type rpcSyncMgr struct {
	server  *P2PServer
	syncMgr *netsync.SyncManager
=======
type RPCSyncMgr struct {
	Server  *server
	SyncMgr *netsync.SyncManager
>>>>>>> adf071bf
}

// Ensure RPCSyncMgr implements the rpcserverSyncManager interface.
var _ rpcserverSyncManager = (*RPCSyncMgr)(nil)

// IsCurrent returns whether or not the sync manager believes the chain is
// current as compared to the rest of the network.
//
// This function is safe for concurrent access and is part of the
// rpcserverSyncManager interface implementation.
func (b *RPCSyncMgr) IsCurrent() bool {
	return b.SyncMgr.IsCurrent()
}

// SubmitBlock submits the provided block to the network after processing it
// locally.
//
// This function is safe for concurrent access and is part of the
// rpcserverSyncManager interface implementation.
func (b *RPCSyncMgr) SubmitBlock(block *btcutil.Block, flags blockchain.BehaviorFlags) (bool, error) {
	return b.SyncMgr.ProcessBlock(block, flags)
}

// Pause pauses the sync manager until the returned channel is closed.
//
// This function is safe for concurrent access and is part of the
// rpcserverSyncManager interface implementation.
func (b *RPCSyncMgr) Pause() chan<- struct{} {
	return b.SyncMgr.Pause()
}

// SyncPeerID returns the peer that is currently the peer being used to sync
// from.
//
// This function is safe for concurrent access and is part of the
// rpcserverSyncManager interface implementation.
func (b *RPCSyncMgr) SyncPeerID() int32 {
	return b.SyncMgr.SyncPeerID()
}

// LocateBlocks returns the hashes of the blocks after the first known block in
// the provided locators until the provided stop hash or the current tip is
// reached, up to a max of wire.MaxBlockHeadersPerMsg hashes.
//
// This function is safe for concurrent access and is part of the
// rpcserverSyncManager interface implementation.
func (b *RPCSyncMgr) LocateHeaders(locators []*chainhash.Hash, hashStop *chainhash.Hash) []chain.BlockHeader {
	return b.Server.chain.LocateHeaders(locators, hashStop)
}<|MERGE_RESOLUTION|>--- conflicted
+++ resolved
@@ -63,15 +63,9 @@
 
 // RPCSyncMgr provides a block manager for use with the RPC Server and
 // implements the rpcserverSyncManager interface.
-<<<<<<< HEAD
-type rpcSyncMgr struct {
-	server  *P2PServer
-	syncMgr *netsync.SyncManager
-=======
 type RPCSyncMgr struct {
-	Server  *server
+	Server  *P2PServer
 	SyncMgr *netsync.SyncManager
->>>>>>> adf071bf
 }
 
 // Ensure RPCSyncMgr implements the rpcserverSyncManager interface.
