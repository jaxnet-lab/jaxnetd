package server

import (
	"gitlab.com/jaxnet/core/shard.core.git/mempool"
	"gitlab.com/jaxnet/core/shard.core.git/shards/network/wire"
	"gitlab.com/jaxnet/core/shard.core.git/shards/types"
)

// RPCConnManager provides a connection manager for use with the RPC Server and
// implements the rpcserverConnManager interface.
<<<<<<< HEAD
type rpcConnManager struct {
	server *P2PServer
=======
type RPCConnManager struct {
	Server *server
>>>>>>> adf071bf
}

// Ensure RPCConnManager implements the rpcserverConnManager interface.
var _ rpcserverConnManager = &RPCConnManager{}

// Connect adds the provided address as a new outbound peer.  The permanent flag
// indicates whether or not to make the peer persistent and reconnect if the
// connection is lost.  Attempting to connect to an already existing peer will
// return an error.
//
// This function is safe for concurrent access and is part of the
// rpcserverConnManager interface implementation.
func (cm *RPCConnManager) Connect(addr string, permanent bool) error {
	replyChan := make(chan error)
	cm.Server.Query(connectNodeMsg{
		addr:      addr,
		permanent: permanent,
		reply:     replyChan,
	})
	return <-replyChan
}

// RemoveByID removes the peer associated with the provided id from the list of
// persistent peers.  Attempting to remove an id that does not exist will return
// an error.
//
// This function is safe for concurrent access and is part of the
// rpcserverConnManager interface implementation.
func (cm *RPCConnManager) RemoveByID(id int32) error {
	replyChan := make(chan error)
	cm.Server.query <- removeNodeMsg{
		cmp:   func(sp *serverPeer) bool { return sp.ID() == id },
		reply: replyChan,
	}
	return <-replyChan
}

// RemoveByAddr removes the peer associated with the provided address from the
// list of persistent peers.  Attempting to remove an address that does not
// exist will return an error.
//
// This function is safe for concurrent access and is part of the
// rpcserverConnManager interface implementation.
func (cm *RPCConnManager) RemoveByAddr(addr string) error {
	replyChan := make(chan error)
	cm.Server.query <- removeNodeMsg{
		cmp:   func(sp *serverPeer) bool { return sp.Addr() == addr },
		reply: replyChan,
	}
	return <-replyChan
}

// DisconnectByID disconnects the peer associated with the provided id.  This
// applies to both inbound and outbound peers.  Attempting to remove an id that
// does not exist will return an error.
//
// This function is safe for concurrent access and is part of the
// rpcserverConnManager interface implementation.
func (cm *RPCConnManager) DisconnectByID(id int32) error {
	replyChan := make(chan error)
	cm.Server.query <- disconnectNodeMsg{
		cmp:   func(sp *serverPeer) bool { return sp.ID() == id },
		reply: replyChan,
	}
	return <-replyChan
}

// DisconnectByAddr disconnects the peer associated with the provided address.
// This applies to both inbound and outbound peers.  Attempting to remove an
// address that does not exist will return an error.
//
// This function is safe for concurrent access and is part of the
// rpcserverConnManager interface implementation.
func (cm *RPCConnManager) DisconnectByAddr(addr string) error {
	replyChan := make(chan error)
	cm.Server.query <- disconnectNodeMsg{
		cmp:   func(sp *serverPeer) bool { return sp.Addr() == addr },
		reply: replyChan,
	}
	return <-replyChan
}

// ConnectedCount returns the number of currently connected peers.
//
// This function is safe for concurrent access and is part of the
// rpcserverConnManager interface implementation.
func (cm *RPCConnManager) ConnectedCount() int32 {
	return cm.Server.ConnectedCount()
}

// NetTotals returns the sum of all bytes received and sent across the network
// for all peers.
//
// This function is safe for concurrent access and is part of the
// rpcserverConnManager interface implementation.
func (cm *RPCConnManager) NetTotals() (uint64, uint64) {
	return cm.Server.NetTotals()
}

// ConnectedPeers returns an array consisting of all connected peers.
//
// This function is safe for concurrent access and is part of the
// rpcserverConnManager interface implementation.
func (cm *RPCConnManager) ConnectedPeers() []rpcserverPeer {
	replyChan := make(chan []*serverPeer)
	cm.Server.query <- getPeersMsg{reply: replyChan}
	serverPeers := <-replyChan

	// Convert to RPC Server peers.
	peers := make([]rpcserverPeer, 0, len(serverPeers))
	for _, sp := range serverPeers {
		peers = append(peers, (*rpcPeer)(sp))
	}
	return peers
}

// PersistentPeers returns an array consisting of all the added persistent
// peers.
//
// This function is safe for concurrent access and is part of the
// rpcserverConnManager interface implementation.
func (cm *RPCConnManager) PersistentPeers() []rpcserverPeer {
	replyChan := make(chan []*serverPeer)
	cm.Server.query <- getAddedNodesMsg{reply: replyChan}
	serverPeers := <-replyChan

	// Convert to generic peers.
	peers := make([]rpcserverPeer, 0, len(serverPeers))
	for _, sp := range serverPeers {
		peers = append(peers, (*rpcPeer)(sp))
	}
	return peers
}

// BroadcastMessage sends the provided message to all currently connected peers.
//
// This function is safe for concurrent access and is part of the
// rpcserverConnManager interface implementation.
func (cm *RPCConnManager) BroadcastMessage(msg wire.Message) {
	cm.Server.BroadcastMessage(msg)
}

// AddRebroadcastInventory adds the provided inventory to the list of
// inventories to be rebroadcast at random intervals until they show up in a
// block.
//
// This function is safe for concurrent access and is part of the
// rpcserverConnManager interface implementation.
func (cm *RPCConnManager) AddRebroadcastInventory(iv *types.InvVect, data interface{}) {
	cm.Server.AddRebroadcastInventory(iv, data)
}

// RelayTransactions generates and relays inventory vectors for all of the
// passed transactions to all connected peers.
func (cm *RPCConnManager) RelayTransactions(txns []*mempool.TxDesc) {
	cm.Server.relayTransactions(txns)
}<|MERGE_RESOLUTION|>--- conflicted
+++ resolved
@@ -8,13 +8,8 @@
 
 // RPCConnManager provides a connection manager for use with the RPC Server and
 // implements the rpcserverConnManager interface.
-<<<<<<< HEAD
-type rpcConnManager struct {
-	server *P2PServer
-=======
 type RPCConnManager struct {
-	Server *server
->>>>>>> adf071bf
+	Server *P2PServer
 }
 
 // Ensure RPCConnManager implements the rpcserverConnManager interface.
