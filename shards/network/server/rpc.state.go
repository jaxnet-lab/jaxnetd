--- conflicted
+++ resolved
@@ -4,10 +4,7 @@
 	"bytes"
 	"encoding/hex"
 	"fmt"
-<<<<<<< HEAD
-=======
 	"math/rand"
->>>>>>> b70f6932
 	"strconv"
 	"sync"
 	"time"
@@ -18,10 +15,7 @@
 	"gitlab.com/jaxnet/core/shard.core.git/chaincfg/chainhash"
 	"gitlab.com/jaxnet/core/shard.core.git/mining"
 	"gitlab.com/jaxnet/core/shard.core.git/shards/network/wire"
-<<<<<<< HEAD
-=======
 	"gitlab.com/jaxnet/core/shard.core.git/txscript"
->>>>>>> b70f6932
 )
 
 // gbtWorkState houses state that is used in between multiple RPC invocations to
@@ -171,128 +165,7 @@
 // addresses.
 //
 // This function MUST be called with the state locked.
-<<<<<<< HEAD
 func (state *gbtWorkState) updateBlockTemplate(s *RPCServer, useCoinbaseValue bool) error {
-	//generator := s.cfg.Generator
-	//lastTxUpdate := generator.TxSource().LastUpdated()
-	//if lastTxUpdate.IsZero() {
-	//	lastTxUpdate = time.Now()
-	//}
-	//
-	//// Generate a new block template when the current best block has
-	//// changed or the transactions in the memory pool have been updated and
-	//// it has been at least gbtRegenerateSecond since the last template was
-	//// generated.
-	//var msgBlock *wire.MsgBlock
-	//var targetDifficulty string
-	//latestHash := &s.cfg.Chain.BestSnapshot().Hash
-	//template := state.template
-	//if template == nil || state.prevHash == nil ||
-	//	!state.prevHash.IsEqual(latestHash) ||
-	//	(state.lastTxUpdate != lastTxUpdate &&
-	//		time.Now().After(state.lastGenerated.Add(time.Second*
-	//			gbtRegenerateSeconds))) {
-	//
-	//	// Reset the previous best hash the block template was generated
-	//	// against so any errors below cause the next invocation to try
-	//	// again.
-	//	state.prevHash = nil
-	//
-	//	// Choose a payment address at random if the caller requests a
-	//	// full coinbase as opposed to only the pertinent details needed
-	//	// to create their own coinbase.
-	//	//var payAddr btcutil.Address
-	//	//if !useCoinbaseValue {
-	//	//	payAddr = s.cfg.miningAddrs[rand.Intn(len(main.cfg.miningAddrs))]
-	//	//}
-	//
-	//	// Create a new block template that has a coinbase which anyone
-	//	// can redeem.  This is only acceptable because the returned
-	//	// block template doesn't include the coinbase, so the caller
-	//	// will ultimately create their own coinbase which pays to the
-	//	// appropriate address(es).
-	//	//blkTemplate, err := generator.NewBlockTemplate(payAddr)
-	//	//if err != nil {
-	//	//	return internalRPCError("Failed to create new block "+
-	//	//		"template: "+err.Error(), "")
-	//	//}
-	//	//template = blkTemplate
-	//	msgBlock = template.Block
-	//	targetDifficulty = fmt.Sprintf("%064x",
-	//		blockchain.CompactToBig(msgBlock.Header.Bits()))
-	//
-	//	// Get the minimum allowed timestamp for the block based on the
-	//	// median timestamp of the last several blocks per the chain
-	//	// consensus rules.
-	//	best := s.cfg.Chain.BestSnapshot()
-	//	minTimestamp := mining.MinimumMedianTime(best)
-	//
-	//	// Update work state to ensure another block template isn't
-	//	// generated until needed.
-	//	state.template = template
-	//	state.lastGenerated = time.Now()
-	//	state.lastTxUpdate = lastTxUpdate
-	//	state.prevHash = latestHash
-	//	state.minTimestamp = minTimestamp
-	//
-	//	main.rpcsLog.Debugf("Generated block template (timestamp %v, "+
-	//		"target %s, merkle root %s, mmr %s)",
-	//		msgBlock.Header.Timestamp, targetDifficulty,
-	//		msgBlock.Header.MerkleRoot, msgBlock.Header.MergeMiningRoot().String())
-	//
-	//	// Notify any clients that are long polling about the new
-	//	// template.
-	//	state.notifyLongPollers(latestHash, lastTxUpdate)
-	//} else {
-	//	// At this point, there is a saved block template and another
-	//	// request for a template was made, but either the available
-	//	// transactions haven't change or it hasn't been long enough to
-	//	// trigger a new block template to be generated.  So, update the
-	//	// existing block template.
-	//
-	//	// When the caller requires a full coinbase as opposed to only
-	//	// the pertinent details needed to create their own coinbase,
-	//	// add a payment address to the output of the coinbase of the
-	//	// template if it doesn't already have one.  Since this requires
-	//	// mining addresses to be specified via the config, an error is
-	//	// returned if none have been specified.
-	//	if !useCoinbaseValue && !template.ValidPayAddress {
-	//		// Choose a payment address at random.
-	//		payToAddr := main.cfg.miningAddrs[rand.Intn(len(main.cfg.miningAddrs))]
-	//
-	//		// Update the block coinbase output of the template to
-	//		// pay to the randomly selected payment address.
-	//		pkScript, err := txscript.PayToAddrScript(payToAddr)
-	//		if err != nil {
-	//			context := "Failed to create pay-to-addr script"
-	//			return internalRPCError(err.Error(), context)
-	//		}
-	//		template.Block.Transactions[0].TxOut[0].PkScript = pkScript
-	//		template.ValidPayAddress = true
-	//
-	//		// Update the merkle root.
-	//		block := btcutil.NewBlock(template.Block)
-	//		merkles := blockchain.BuildMerkleTreeStore(block.Transactions(), false)
-	//		template.Block.Header.SetMerkleRoot(*merkles[len(merkles)-1])
-	//	}
-	//
-	//	// Set locals for convenience.
-	//	msgBlock = template.Block
-	//	targetDifficulty = fmt.Sprintf("%064x",
-	//		blockchain.CompactToBig(msgBlock.Header.Bits()))
-	//
-	//	// Update the time of the block template to the current time
-	//	// while accounting for the median time of the past several
-	//	// blocks per the chain consensus rules.
-	//	generator.UpdateBlockTime(msgBlock)
-	//	msgBlock.Header.SetNonce(0)
-	//
-	//	main.rpcsLog.Debugf("Updated block template (timestamp %v, "+
-	//		"target %s)", msgBlock.Header.Timestamp,
-	//		targetDifficulty)
-	//}
-=======
-func (state *gbtWorkState) updateBlockTemplate(s *rpcServer, useCoinbaseValue bool) error {
 	generator := s.node.Generator
 	lastTxUpdate := generator.TxSource().LastUpdated()
 	if lastTxUpdate.IsZero() {
@@ -412,7 +285,6 @@
 			"target %s)", msgBlock.Header.Timestamp,
 			targetDifficulty)
 	}
->>>>>>> b70f6932
 
 	return nil
 }
