--- conflicted
+++ resolved
@@ -7,14 +7,8 @@
 	"gitlab.com/jaxnet/core/shard.core.git/shards/network/server"
 )
 
-<<<<<<< HEAD
 func (chainCtl *chainController) runRpc(ctx context.Context, cfg *Config, nodeActor *server.NodeActor) error {
 	srv, err := server.RpcServer(&cfg.Node.RPC, nodeActor, chainCtl.logger)
-=======
-func (ctrl *chainController) runRpc(ctx context.Context, cfg *Config, nodeActor *server.NodeActor) error {
-	var err error
-	srv, err := server.RpcServer(&cfg.Node.RPC, nodeActor, ctrl.logger)
->>>>>>> adf071bf
 	if err != nil {
 		return err
 	}
