package shard

import (
	"math/big"
	"sort"
	"time"

	"gitlab.com/jaxnet/core/shard.core.git/blockchain"
	"gitlab.com/jaxnet/core/shard.core.git/chaincfg/chainhash"
	"gitlab.com/jaxnet/core/shard.core.git/shards/chain"
	"gitlab.com/jaxnet/core/shard.core.git/utils"
)

var zeroHash chainhash.Hash

const (
	medianTimeBlocks = 11
)

// blockNode represents a block within the block chain and is primarily used to
// aid in selecting the best chain to be the main chain.  The main chain is
// stored into the block database.
type blockNode struct {
	// NOTE: Additions, deletions, or modifications to the order of the
	// definitions in this struct should not be changed without considering
	// how it affects alignment on 64-bit platforms.  The current order is
	// specifically crafted to result in minimal padding.  There will be
	// hundreds of thousands of these in memory, so a few extra bytes of
	// padding adds up.

	// parent is the parent block for this node.
	parent chain.IBlockNode

	// hash is the double sha 256 of the block.
	hash chainhash.Hash

	// workSum is the total amount of work in the chain up to and including
	// this node.
	workSum *big.Int

	// height is the position in the block chain.
	height int32

	// Some fields from block headers to aid in best chain selection and
	// reconstructing headers from memory.  These must be treated as
	// immutable and are intentionally ordered to avoid padding on 64-bit
	// platforms.
	version    int32
	bits       uint32
	nonce      uint32
	timestamp  int64
	merkleRoot chainhash.Hash
	mmrRoot    chainhash.Hash

	// status is a bitfield representing the validation state of the block. The
	// status field, unlike the other fields, may be written to and so should
	// only be accessed using the concurrent-safe NodeStatus method on
	// blockIndex once the node has been added to the global index.
	status chain.BlockStatus
}

// initBlockNode initializes a block node from the given header and parent node,
// calculating the height and workSum from the respective fields on the parent.
// This function is NOT safe for concurrent access.  It must only be called when
// initially creating a node.
func initBlockNode(node *blockNode, blockHeader chain.BlockHeader, parent chain.IBlockNode) {
	*node = blockNode{
		hash:       blockHeader.BlockHash(),
		workSum:    blockchain.CalcWork(blockHeader.Bits()),
		version:    int32(blockHeader.Version()),
		bits:       blockHeader.Bits(),
		nonce:      blockHeader.Nonce(),
		timestamp:  blockHeader.Timestamp().Unix(),
		merkleRoot: blockHeader.MerkleRoot(),
	}
	if parent != nil {
		node.parent = parent
		node.height = parent.Height() + 1
		node.workSum = node.workSum.Add(parent.WorkSum(), node.workSum)
	}
}

// newBlockNode returns a new block node for the given block header and parent
// node, calculating the height and workSum from the respective fields on the
// parent. This function is NOT safe for concurrent access.
func BlockNode(blockHeader chain.BlockHeader, parent chain.IBlockNode) *blockNode {
	var node blockNode
	initBlockNode(&node, blockHeader, parent)
	return &node
}

func (node *blockNode) NewNode() chain.IBlockNode {
	var res blockNode
	return &res
}

<<<<<<< HEAD
// func (node *blockNode) NewNode(blockHeader chain.BlockHeader, parent chain.IBlockNode) chain.IBlockNode {
=======
//func (node *blockNode) NewNode(blockHeader chain.BlockHeader, parent chain.IBlockNode) chain.IBlockNode {
>>>>>>> b70f6932
//	var res blockNode
//	return &res
// }

func (node *blockNode) GetHash() chainhash.Hash {
	return node.hash
}

func (node *blockNode) GetHeight() int32 {
	return node.height
}

func (node *blockNode) Version() int32 {
	return node.version
}

func (node *blockNode) Height() int32 {
	return node.height
}

func (node *blockNode) Bits() uint32 {
	return node.bits
}

func (node *blockNode) Parent() chain.IBlockNode {
	return node.parent
}

func (node *blockNode) WorkSum() *big.Int {
	return node.workSum
}

func (node *blockNode) Timestamp() int64 {
	return node.timestamp
}

// func (node *blockNode) Header() chain.BlockHeader {
//	return node.
// }

func (node *blockNode) Status() chain.BlockStatus {
	return node.status
}

func (node *blockNode) SetStatus(status chain.BlockStatus) {
	node.status = status
}

// func (node *blockNode) NewHeader() chain.BlockHeader{
//	return NewBlockHeader()
// }

func (node *blockNode) NewHeader() chain.BlockHeader {
	res := new(header)
	return res
}

// header constructs a block header from the node and returns it.
//
// This function is safe for concurrent access.
func (node *blockNode) Header() chain.BlockHeader {
	// No lock is needed because all accessed fields are immutable.
	prevHash := &zeroHash
	if node.parent != nil {
		h := node.parent.GetHash()
		prevHash = &h
	}

	return NewBlockHeader(node.version, *prevHash, node.merkleRoot, node.mmrRoot, time.Unix(node.timestamp, 0), node.bits, node.nonce)
}

// Ancestor returns the ancestor block node at the provided height by following
// the chain backwards from this node.  The returned block will be nil when a
// height is requested that is after the height of the passed node or is less
// than zero.
//
// This function is safe for concurrent access.
func (node *blockNode) Ancestor(height int32) chain.IBlockNode {
	if height < 0 || height > node.height {
		return nil
	}

	n := chain.IBlockNode(node)
	for ; n != nil && n.Height() != height; n = n.Parent() {
		// Intentionally left blank
	}

	return n
}

func (node *blockNode) SetBits(value uint32) {
	node.bits = value
}

// RelativeAncestor returns the ancestor block node a relative 'distance' blocks
// before this node.  This is equivalent to calling Ancestor with the node's
// height minus provided distance.
//
// This function is safe for concurrent access.
func (node *blockNode) RelativeAncestor(distance int32) chain.IBlockNode {
	return node.Ancestor(node.height - distance)
}

// CalcPastMedianTime calculates the median time of the previous few blocks
// prior to, and including, the block node.
//
// This function is safe for concurrent access.
func (node *blockNode) CalcPastMedianTime() time.Time {
	// Create a slice of the previous few block timestamps used to calculate
	// the median per the number defined by the constant medianTimeBlocks.
	timestamps := make([]int64, medianTimeBlocks)
	numNodes := 0
	iterNode := chain.IBlockNode(node)
	for i := 0; i < medianTimeBlocks && iterNode != nil; i++ {
		timestamps[i] = iterNode.Timestamp()
		numNodes++

		iterNode = iterNode.Parent()
	}

	// Prune the slice to the actual number of available timestamps which
	// will be fewer than desired near the beginning of the block chain
	// and sort them.
	timestamps = timestamps[:numNodes]
	sort.Sort(utils.TimeSorter(timestamps))

	// NOTE: The consensus rules incorrectly calculate the median for even
	// numbers of blocks.  A true median averages the middle two elements
	// for a set with an even number of elements in it.   Since the constant
	// for the previous number of blocks to be used is odd, this is only an
	// issue for a few blocks near the beginning of the chain.  I suspect
	// this is an optimization even though the result is slightly wrong for
	// a few of the first blocks since after the first few blocks, there
	// will always be an odd number of blocks in the set per the constant.
	//
	// This code follows suit to ensure the same rules are used, however, be
	// aware that should the medianTimeBlocks constant ever be changed to an
	// even number, this code will be wrong.
	medianTimestamp := timestamps[numNodes/2]
	return time.Unix(medianTimestamp, 0)
}<|MERGE_RESOLUTION|>--- conflicted
+++ resolved
@@ -94,11 +94,7 @@
 	return &res
 }
 
-<<<<<<< HEAD
 // func (node *blockNode) NewNode(blockHeader chain.BlockHeader, parent chain.IBlockNode) chain.IBlockNode {
-=======
-//func (node *blockNode) NewNode(blockHeader chain.BlockHeader, parent chain.IBlockNode) chain.IBlockNode {
->>>>>>> b70f6932
 //	var res blockNode
 //	return &res
 // }
