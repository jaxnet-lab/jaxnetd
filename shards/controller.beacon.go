--- conflicted
+++ resolved
@@ -9,13 +9,10 @@
 	"sync"
 
 	"gitlab.com/jaxnet/core/shard.core.git/addrmgr"
-<<<<<<< HEAD
+	"gitlab.com/jaxnet/core/shard.core.git/mining"
 	"gitlab.com/jaxnet/core/shard.core.git/blockchain"
 	"gitlab.com/jaxnet/core/shard.core.git/database"
 	"gitlab.com/jaxnet/core/shard.core.git/shards/chain"
-=======
-	"gitlab.com/jaxnet/core/shard.core.git/mining"
->>>>>>> adf071bf
 	"gitlab.com/jaxnet/core/shard.core.git/shards/chain/beacon"
 	"gitlab.com/jaxnet/core/shard.core.git/shards/network/server"
 	"go.uber.org/zap"
@@ -90,21 +87,39 @@
 	beaconCtl.blockchain = beaconCtl.p2pServer.BlockChain()
 
 	// todo(mike)
-<<<<<<< HEAD
+	policy := mining.Policy{
+		BlockMinWeight:    cfg.Node.P2P.BlockMinWeight,
+		BlockMaxWeight:    cfg.Node.P2P.BlockMaxWeight,
+		BlockMinSize:      cfg.Node.P2P.BlockMinSize,
+		BlockMaxSize:      cfg.Node.P2P.BlockMaxSize,
+		BlockPrioritySize: cfg.Node.P2P.BlockPrioritySize,
+		TxMinFreeFee:      cfg.Node.P2P.MinRelayTxFeeValues,
+	}
+	blockTemplateGenerator := mining.NewBlkTmplGenerator(&policy,
+		chain.Params(), server.TxMemPool, server.BlockChain(), server.TimeSource,
+		server.SigCache, server.HashCache)
+
+	listeners, err := setupRPCListeners(cfg.Node.RPC.ListenerAddresses)
+	if err != nil {
+		return err
+	}
 	beaconCtl.actor = &server.NodeActor{
-		ShardsMgr:    beaconCtl.shardsMgr,
-		Chain:        beaconCtl.p2pServer.BlockChain(),
-		ConnMgr:      nil,
-		SyncMgr:      nil,
-		TimeSource:   nil,
-		ChainParams:  nil,
-		DB:           nil,
-		TxMemPool:    nil,
-		Generator:    nil,
-		TxIndex:      nil,
-		AddrIndex:    nil,
-		CfIndex:      nil,
-		FeeEstimator: nil,
+		StartupTime:  server.StartupTime,
+		Listeners:    listeners,
+		ConnMgr:      &server2.RPCConnManager{Server: server},
+		SyncMgr:      &server2.RPCSyncMgr{Server: server, SyncMgr: server.SyncManager},
+		TimeSource:   server.TimeSource,
+		DB:           db,
+		Generator:    blockTemplateGenerator,
+		TxIndex:      server.TxIndex,
+		AddrIndex:    server.AddrIndex,
+		CfIndex:      server.CfIndex,
+		FeeEstimator: server.FeeEstimator,
+
+		ShardsMgr:   ctrl,
+		Chain:       server.BlockChain(),
+		ChainParams: chain.Params(),
+		TxMemPool:   server.TxMemPool,
 	}
 
 	beaconCtl.rpcServer, err = server.RpcServer(&beaconCtl.cfg.Node.RPC, beaconCtl.actor, beaconCtl.log)
@@ -175,46 +190,6 @@
 	}
 
 	go chainCtl.beacon.Run(ctx)
-=======
-	policy := mining.Policy{
-		BlockMinWeight:    cfg.Node.P2P.BlockMinWeight,
-		BlockMaxWeight:    cfg.Node.P2P.BlockMaxWeight,
-		BlockMinSize:      cfg.Node.P2P.BlockMinSize,
-		BlockMaxSize:      cfg.Node.P2P.BlockMaxSize,
-		BlockPrioritySize: cfg.Node.P2P.BlockPrioritySize,
-		TxMinFreeFee:      cfg.Node.P2P.MinRelayTxFeeValues,
-	}
-	blockTemplateGenerator := mining.NewBlkTmplGenerator(&policy,
-		chain.Params(), server.TxMemPool, server.BlockChain(), server.TimeSource,
-		server.SigCache, server.HashCache)
-
-	listeners, err := setupRPCListeners(cfg.Node.RPC.ListenerAddresses)
-	if err != nil {
-		return err
-	}
-	actor := &server2.NodeActor{
-		StartupTime:  server.StartupTime,
-		Listeners:    listeners,
-		ConnMgr:      &server2.RPCConnManager{Server: server},
-		SyncMgr:      &server2.RPCSyncMgr{Server: server, SyncMgr: server.SyncManager},
-		TimeSource:   server.TimeSource,
-		DB:           db,
-		Generator:    blockTemplateGenerator,
-		TxIndex:      server.TxIndex,
-		AddrIndex:    server.AddrIndex,
-		CfIndex:      server.CfIndex,
-		FeeEstimator: server.FeeEstimator,
-
-		ShardsMgr:   ctrl,
-		Chain:       server.BlockChain(),
-		ChainParams: chain.Params(),
-		TxMemPool:   server.TxMemPool,
-	}
-
-	go func() {
-		ctrl.runRpc(ctx, cfg, actor)
-	}()
->>>>>>> adf071bf
 
 	<-ctx.Done()
 
