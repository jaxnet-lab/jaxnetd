/*
 * Copyright (c) 2020 The JaxNetwork developers
 * Use of this source code is governed by an ISC
 * license that can be found in the LICENSE file.
 */

package version

import (
	"bytes"
	"fmt"
	"strings"
)

// semanticAlphabet
const semanticAlphabet = "0123456789ABCDEFGHIJKLMNOPQRSTUVWXYZabcdefghijklmnopqrstuvwxyz-"

// These constants define the application version and follow the semantic
// versioning 2.0.0 spec (http://semver.org/).
const (
	appMajor uint = 0
	appMinor uint = 4
	appPatch uint = 8

	// appPreRelease MUST only contain characters from semanticAlphabet
	// per the semantic versioning spec.
<<<<<<< HEAD
	appPreRelease = "rc-3"
=======
	appPreRelease = ""
>>>>>>> 81367643
)

var (
	tag     = "dev"
	commit  = "none"
	date    = "unknown"
	builtBy = "unknown"
)

// appBuild is defined as a variable so it can be overridden during the build
// process with '-ldflags "-X main.appBuild foo' if needed.  It MUST only
// contain characters from semanticAlphabet per the semantic versioning spec.
var appBuild string

// GetVersion returns the application version as a properly formed string per the
// semantic versioning 2.0.0 spec (http://semver.org/).
func GetVersion() string {
	// Start with the major, minor, and patch versions.
	version := fmt.Sprintf("%d.%d.%d", appMajor, appMinor, appPatch)

	// Append pre-release version if there is one.  The hyphen called for
	// by the semantic versioning spec is automatically appended and should
	// not be contained in the pre-release string.  The pre-release version
	// is not appended if it contains invalid characters.
	preRelease := normalizeVerString(appPreRelease)
	if preRelease != "" {
		version = fmt.Sprintf("%s-%s", version, preRelease)
	}

	// Append build metadata if there is any.  The plus called for
	// by the semantic versioning spec is automatically appended and should
	// not be contained in the build metadata string.  The build metadata
	// string is not appended if it contains invalid characters.
	build := normalizeVerString(appBuild)
	if build != "" {
		version = fmt.Sprintf("%s+%s", version, build)
	}

	return version
}

type Ver struct {
	Version string `json:"version"`
	Commit  string `json:"commit"`
	Tag     string `json:"tag"`
	Date    string `json:"date"`
	BuiltBy string `json:"builtBy"`
}

func GetExtendedVersion() Ver {
	return Ver{
		Version: GetVersion(),
		Commit:  commit,
		Tag:     tag,
		Date:    date,
		BuiltBy: builtBy,
	}
}

// normalizeVerString returns the passed string stripped of all characters which
// are not valid according to the semantic versioning guidelines for pre-release
// version and build metadata strings.  In particular they MUST only contain
// characters in semanticAlphabet.
func normalizeVerString(str string) string {
	var result bytes.Buffer
	for _, r := range str {
		if strings.ContainsRune(semanticAlphabet, r) {
			result.WriteRune(r)
		}
	}
	return result.String()
}<|MERGE_RESOLUTION|>--- conflicted
+++ resolved
@@ -24,11 +24,7 @@
 
 	// appPreRelease MUST only contain characters from semanticAlphabet
 	// per the semantic versioning spec.
-<<<<<<< HEAD
-	appPreRelease = "rc-3"
-=======
 	appPreRelease = ""
->>>>>>> 81367643
 )
 
 var (
