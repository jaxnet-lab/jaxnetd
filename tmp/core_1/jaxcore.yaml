--- conflicted
+++ resolved
@@ -27,10 +27,6 @@
 
   beacon_chain:
     auto_expand: true
-<<<<<<< HEAD
     expansion_rule: 10
-=======
-    expansion_rule: 100
->>>>>>> 9833c573
     mining_addresses:
       - mxQsksaTJb11i7vSxAUL6VBjoQnhP3bfFz
