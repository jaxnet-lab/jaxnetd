# jaxnetd Changelog

All notable changes to this project will be documented in this file.

The format is based on [Keep a Changelog](https://keepachangelog.com/en/1.0.0/), and this project adheres
to [Semantic Versioning](https://semver.org/spec/v2.0.0.html).

## Unreleased

## [0.4.8]

- **[PROTOCOL FIX]** - fixed validation of the jax vanity prefix.
- **[PROTOCOL FIX]** - it is allowed to set 3 or 4 outputs for TYPE_A coinbase transaction.
- **[PROTOCOL FIX]** - fixed validation of the SignatureScript in the BTC_AUX, now it works with taproot blocks.
- **[RPC]** - Added new getters `ShardID() uint32` and `Config() *ConnConfig` to `rpcclient.Client`. 
- Passthrough the request ID into the handler's context.
- Added witness UTXO spending support for `txbuilder`
- Added witness address support in `txutils` package
<<<<<<< HEAD
- 

=======
 
>>>>>>> 81367643
## [0.4.7]

- Repaired WebSocket handlers

## [0.4.6]

- Configured packaging and publishing
- Calculate a new difficulty before the coinbase creation and pass difficulty as `CalcBlockSubsidy` argument.

## [0.4.3]

- Replaced standard `sha256` by  [sha256-simd](https://github.com/minio/sha256-simd).
- Improved speed of the catching up of the chain by saving of the index of the best chain.
- Added the ability to batch initialize the MMR tree.
- Removed prometheus metrics, use standalone [monitoring daemon](https://gitlab.com/jaxnet/core/jaxnetd-monitor)
  instead.
- Added saving the index of the best chain to the database. This speeds up the startup of the node.
- Dropped support of the `shard.json`. Now this data is housed in the beacon database.
- Added the automining mode for the CPU-miner.
- Allowed mining of the outdated testnet chain.
- Configuration: made `mining_address` optional.
- Configuration: added optional `enabled_shards` list configuration.
- Added simple db-inspector to check the db sanity.
- Replaced standard `encoding/json` in RPC client to [easyjson](https://github.com/mailru/easyjson)
- Extended ListShard response with shard genesis hash.
- **[RPC BREAKING CHANGES]** - The `GetShardBlockTemplate` and `GetBeaconBlockTemplate` methods are no longer supported,
  use `GetBlockTemplate`.
- **[RPC BREAKING CHANGES]** - The responses of methods `GetBeaconBlockHeaderVerbose`,  `GetShardBlockHeaderVerbose`
  ,  `GetBeaconBlockVerbose`, `GetShardBlockVerbose`  `GetBeaconBlockVerboseTx`, `GetShardBlockVerboseTx` have been
  extended.

## [0.4.2]

- Changed default jaxBurnScript and validation of vanity prefixes
- Finalized Mainnet Genesis with BTC Block 707634
- Fix vanity check for BCH
- Small clean-up
- Updated MMT validation
- Updated coinbase validation

## [0.4.1]

- Fixed shard genesis generation.
- Re-implemented block-serial-id, now it works as expected.
- Added last serialID to best state.
- Added saving mmr-roots to the db.
- Added Height & ChainWeight in block header
- Added magic byte as first bytes in serialized header and blocks. This allows you to automatically handle what type of
  data is BeaconHeader or ShardHeader.
- Replaced CmdBlock by CmdBlockBox. This allows to push Actual MMR Root for the Block during sync.

## [0.4.0]

- Removed TxMark, now CSTX (CrossShard Swap Tx aka SwapTx) has own version - `wire.TxVerCrossShardSwap` = 4.
- Keep only one timestamp filed for all block headers.
- Removed redundant fields and Copy operations at the `blocknode.BeaconBlockNode` and `blocknode.ShardBlockNode` impl.
- Enabled hash-sorting.
- Added `ListBeaconBlocksBySerialNumber`, `ListShardBlocksBySerialNumber` RPC calls.
- Changed precision of JAX to 4 digit.
- Fix the Tx Mempool Relay.
- Added HTLC transaction.
- Added special markers in coinbase SignatureScript of BTC for the safe merge-mining.
- Changed validation rules of CoinbaseAux (Proof of Burn) at the beacon and shard chains.
- Introduced the Merkle Mountain Range for the chains. Replaced PrevBlockHash by the BlocksMMRRoot.
- Removed of some BTC historical&outdated features.
- Proper implementation of K and VoteK function.

## [0.3.12-14]

- Removed usage of the `IShardsMergedMiningTree`, because it is broken, useless and part of abandoned feature.
- Extend response of the `GetBlockTxOps`
- Exposed internal RPC types to provide possibility compose compatible RPC server.
- Allow the common BTC coinbase tx format if no burning.
- Added toml annotations for config.
- Tweak PoW limits, initial target and other PoW params.

## [0.3.11]

- Added support of the `toml` config format, fixed json-mode for log output;
- Fixed comparing of EADAddresses and record update of EADAddress when connecting tx;
- Added optional sorting of the pubkeys in Multisig and MultisigLock scripts.

## [0.3.10]

- Changed format of EADScript - need to clean stack;
- Increased lock period for the CSTL tx;
- Added possibility to spend EADAddress UTXO using txbuilder and txutils;

## [0.3.9]

- Upgraded format of the EADAddress and script: now is possible to set OR `IP`, OR `URL` of the Agent.

## [0.3.8]

- Added `estimateSwapLockTime` and `getTxMethods` RPC calls
- Added db exporter (don't support shards for now)

## [0.3.7]

- Added `estimateLockTime` and `getMempoolUTXOs` RPC calls
- Normalize fee for the shard chains;
- Fix the `getTxOutsStatus` method;
- Added the network diagram to docs.

## [0.3.5] - 2021-06-30: Initial testnet release

- Implemented basic Jax.Net protocol:
    1. Multi-chain network - Beacon and Shards;
    2. Merge-mining of Shard Chains;
    3. Merge-mining with Bitcoin;
    4. Cross-Shard Swap Transaction;
    5. Registration of the Exchange Agents in Beacon;

- Improve and extend RPC Api;
- Added `jaxutils/txmodels` and `jaxutils/txutils` packages for building transactions;
- Introduces `zerolog` for structured logging and `prometheus` for monitoring.

[0.4.8]: https://gitlab.com/jaxnet/jaxnetd/-/releases/v0.4.8

[0.4.7]: https://gitlab.com/jaxnet/jaxnetd/-/releases/v0.4.7

[0.4.6]: https://gitlab.com/jaxnet/jaxnetd/-/releases/v0.4.6

[0.4.4]: https://gitlab.com/jaxnet/jaxnetd/-/releases/v0.4.4

[0.4.3]: https://gitlab.com/jaxnet/jaxnetd/-/releases/v0.4.3

[0.4.2]: https://gitlab.com/jaxnet/jaxnetd/-/releases/v0.4.2

[0.4.1]: https://gitlab.com/jaxnet/jaxnetd/-/releases/v0.4.1

[0.4.0]: https://gitlab.com/jaxnet/jaxnetd/-/releases/v0.4.0

[0.3.12-14]: https://gitlab.com/jaxnet/jaxnetd/-/releases/v0.3.14

[0.3.11]: https://gitlab.com/jaxnet/jaxnetd/-/releases/v0.3.11

[0.3.10]: https://gitlab.com/jaxnet/jaxnetd/-/releases/v0.3.10

[0.3.9]: https://gitlab.com/jaxnet/jaxnetd/-/releases/v0.3.9

[0.3.8]: https://gitlab.com/jaxnet/jaxnetd/-/releases/v0.3.8

[0.3.7]: https://gitlab.com/jaxnet/jaxnetd/-/releases/v0.3.7

[0.3.5]: https://gitlab.com/jaxnet/jaxnetd/-/releases/v0.3.5<|MERGE_RESOLUTION|>--- conflicted
+++ resolved
@@ -16,12 +16,7 @@
 - Passthrough the request ID into the handler's context.
 - Added witness UTXO spending support for `txbuilder`
 - Added witness address support in `txutils` package
-<<<<<<< HEAD
-- 
-
-=======
  
->>>>>>> 81367643
 ## [0.4.7]
 
 - Repaired WebSocket handlers
