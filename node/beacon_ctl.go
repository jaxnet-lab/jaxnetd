// Copyright (c) 2020 The JaxNetwork developers
// Use of this source code is governed by an ISC
// license that can be found in the LICENSE file.

package node

import (
	"context"
	"encoding/json"
	"io/ioutil"
	"path/filepath"
	"strconv"

	"github.com/rs/zerolog"
	"gitlab.com/jaxnet/jaxnetd/database"
	"gitlab.com/jaxnet/jaxnetd/jaxutil"
	"gitlab.com/jaxnet/jaxnetd/network/addrmgr"
	"gitlab.com/jaxnet/jaxnetd/network/p2p"
	"gitlab.com/jaxnet/jaxnetd/node/chainctx"
	"gitlab.com/jaxnet/jaxnetd/node/chainctx/btcd"
	"gitlab.com/jaxnet/jaxnetd/node/chaindata"
	"gitlab.com/jaxnet/jaxnetd/node/cprovider"
	"gitlab.com/jaxnet/jaxnetd/types/chainhash"
	"gitlab.com/jaxnet/jaxnetd/types/pow"
	"gitlab.com/jaxnet/jaxnetd/types/wire"
)

type BeaconCtl struct {
	cfg *Config
	ctx context.Context
	log zerolog.Logger

	dbCtl DBCtl

	p2pServer     *p2p.Server
	chainProvider *cprovider.ChainProvider

	shardsIndex *Index
}

func NewBeaconCtl(ctx context.Context, logger zerolog.Logger, cfg *Config) BeaconCtl {
	logger = logger.With().Str("chain", "beacon").Logger()
	return BeaconCtl{
		cfg:   cfg,
		ctx:   ctx,
		log:   logger,
		dbCtl: DBCtl{logger: logger},
	}
}

func (beaconCtl *BeaconCtl) Init() error {
	cfg := beaconCtl.cfg
	params := cfg.Node.ChainParams()
	if params.Net != wire.MainNet {
		params.AutoExpand = cfg.Node.BeaconChain.AutoExpand
		params.InitialExpansionRule = cfg.Node.BeaconChain.ExpansionRule
		params.InitialExpansionLimit = cfg.Node.BeaconChain.ExpansionLimit
	}

	params.IsBeacon = true
	beaconChain := chainctx.NewBeaconChain(params)

	// initialize chainProvider instance
	{
		// Load the block database.
		db, err := beaconCtl.dbCtl.loadBlockDB(cfg.DataDir, beaconChain, cfg.Node)
		if err != nil {
			beaconCtl.log.Error().Err(err).Msg("Can't load Block db")
			return err
		}

		mAddreses, err := cfg.Node.BeaconChain.ParseMiningAddresses(params)
		if err != nil {
			beaconCtl.log.Error().Err(err).Msg("Can't parse mining addresses")
			return err
		}

		var mAddress jaxutil.Address
		if len(mAddreses) > 0 {
			mAddress = mAddreses[0]
		}

		btcdProvider, err := btcd.NewBlockProvider(beaconCtl.cfg.BTCD, mAddress)
		if err != nil {
			beaconCtl.log.Error().Err(err).Msg("Can't init jaxnetdProvider")
			return err
		}

		bsp := chaindata.StateProvider{
			ShardCount: func() (uint32, error) {
				if beaconCtl.chainProvider != nil && beaconCtl.chainProvider.BlockChain() != nil {
					return beaconCtl.chainProvider.ShardCount()
				}
				return 0, nil
			},
			BTCGen: btcdProvider,
		}

		blockGen := chaindata.NewBeaconBlockGen(bsp, params.PowParams)

		chainProvider, err := cprovider.NewChainProvider(beaconCtl.ctx,
			cfg.Node.BeaconChain, beaconChain, blockGen, db, beaconCtl.log)
		if err != nil {
			beaconCtl.log.Error().Err(err).Msg("unable to init ChainProvider for beacon")
			return err
		}

		beaconCtl.chainProvider = chainProvider
	}

	// initialize p2pServer instance
	{
		addrManager := addrmgr.New(cfg.DataDir, beaconChain.Params().ChainName, cfg.Node.P2P.Lookup)
		port, _ := strconv.ParseInt(beaconChain.Params().DefaultPort, 10, 16)

		// Create p2pServer.
		p2pServer, err := p2p.NewServer(&cfg.Node.P2P,
			beaconCtl.chainProvider,
			addrManager,
			p2p.ListenOpts{
				DefaultPort: int(port),
				Listeners:   beaconCtl.cfg.Node.P2P.Listeners,
			},
		)
		if err != nil {
			beaconCtl.log.Error().Msgf("Unable to start p2pServer on %v: %v", beaconCtl.cfg.Node.P2P.Listeners, err)
			return err
		}

		beaconCtl.p2pServer = p2pServer
	}

	// todo: improve
	return beaconCtl.chainProvider.SetP2PProvider(beaconCtl.p2pServer)
}

func (beaconCtl *BeaconCtl) ChainCtx() chainctx.IChainCtx {
	return beaconCtl.ChainProvider().ChainCtx
}

func (beaconCtl *BeaconCtl) ChainProvider() *cprovider.ChainProvider {
	return beaconCtl.chainProvider
}

// nolint: gomnd
func (beaconCtl *BeaconCtl) Run(ctx context.Context) {
	cleanIndexes, err := beaconCtl.dbCtl.cleanIndexes(ctx, beaconCtl.cfg, beaconCtl.chainProvider.DB)
	if cleanIndexes {
		beaconCtl.log.Info().Msg("clean db indexes")
		return
	}

	if err != nil {
		beaconCtl.log.Error().Err(err).Msg("failed to clean indexes")
		return
	}

	err = beaconCtl.dbCtl.refillIndexes(ctx, beaconCtl.cfg, beaconCtl.chainProvider.DB)
	if err != nil {
		beaconCtl.log.Error().Err(err).Msg("failed to refill indexes")
		return
	}

	beaconCtl.p2pServer.Run(ctx)

	<-ctx.Done()

	beaconCtl.log.Info().Msg("Writing best chain serialIDs to database...")
	if err := beaconCtl.chainProvider.BlockChain().SaveBestChainSerialIDs(); err != nil {
		beaconCtl.log.Error().Err(err).Msg("Can't save best chain state to db")
	}

	if beaconCtl.cfg.Node.DumpMMR {
		tree := beaconCtl.chainProvider.BlockChain().MMRTree()
		data, err := json.Marshal(tree)
		if err != nil {
			beaconCtl.log.Error().Err(err).Msg("Can't serialize MMT Tree")
		} else {
			filePath := filepath.Join(beaconCtl.cfg.DataDir, "beacon_mmr.json")
			err = ioutil.WriteFile(filePath, data, 0o755)
			if err != nil {
				beaconCtl.log.Error().Err(err).Msg("Can't serialize MMT Tree")
			}
		}
	}

<<<<<<< HEAD
=======
	beaconCtl.log.Info().Msg("Writing bestchain serialIDs to database...")
	if err := beaconCtl.chainProvider.BlockChain().SaveBestChainSerialIDs(); err != nil {
		beaconCtl.log.Error().Err(err).Msg("Can't save best chain state to db")
	}

	if beaconCtl.cfg.Node.Shards.Enable {
		if err := beaconCtl.saveShardsIndex(); err != nil {
			beaconCtl.log.Error().Err(err).Msg("can't save shards index in db")
		}
	}

>>>>>>> 1443119a
	beaconCtl.log.Info().Msg("Gracefully shutting down the database...")
	if err := beaconCtl.chainProvider.DB.Close(); err != nil {
		beaconCtl.log.Error().Err(err).Msg("Can't close db")
	}
}

func (beaconCtl *BeaconCtl) Stats() map[string]float64 {
	chainStats := beaconCtl.chainProvider.Stats()

	chainStats["p2p_total_connected"] = float64(beaconCtl.p2pServer.ConnectedCount())
	bytesReceived, bytesSent := beaconCtl.p2pServer.NetTotals()
	chainStats["p2p_bytes_received"] = float64(bytesReceived)
	chainStats["p2p_bytes_sent"] = float64(bytesSent)

	stats := beaconCtl.p2pServer.PeerStateStats()
	chainStats["p2p_peer_state_in"] = float64(stats.InboundPeers)
	chainStats["p2p_peer_state_out"] = float64(stats.OutboundPeers)
	chainStats["p2p_peer_state_banned"] = float64(stats.Banned)
	chainStats["p2p_peer_state_outgroups"] = float64(stats.OutboundGroups)
	chainStats["p2p_peer_state_total"] = float64(stats.Total)

	tip := beaconCtl.chainProvider.BlockChain().BestSnapshot()
	target := tip.Bits
	workToPass := pow.BigToCompact(pow.CalcWork(target))

	chainStats["difficulty"] = float64(workToPass)
	return chainStats
}

func (beaconCtl *BeaconCtl) saveShardsIndex() error {
	err := beaconCtl.chainProvider.DB.Update(func(tx database.Tx) error {
		for _, shardInfo := range beaconCtl.shardsIndex.Shards {
			blockHash, err := chainhash.NewHashFromStr(shardInfo.GenesisHash)
			if err != nil {
				continue
			}

			serialID, _, err := chaindata.DBFetchBlockSerialID(tx, blockHash)
			if err != nil {
				continue
			}
			err = chaindata.DBStoreShardGenesisInfo(tx, shardInfo.ID, shardInfo.GenesisHeight, blockHash, serialID)
			if err != nil {
				continue
			}
		}

		return chaindata.DBStoreLastShardInfo(tx, beaconCtl.shardsIndex.LastShardID)
	})
	if err != nil {
		beaconCtl.log.Error().Err(err).Msg("unable to write shards index")
	}

	return err
}<|MERGE_RESOLUTION|>--- conflicted
+++ resolved
@@ -184,20 +184,12 @@
 		}
 	}
 
-<<<<<<< HEAD
-=======
-	beaconCtl.log.Info().Msg("Writing bestchain serialIDs to database...")
-	if err := beaconCtl.chainProvider.BlockChain().SaveBestChainSerialIDs(); err != nil {
-		beaconCtl.log.Error().Err(err).Msg("Can't save best chain state to db")
-	}
-
 	if beaconCtl.cfg.Node.Shards.Enable {
 		if err := beaconCtl.saveShardsIndex(); err != nil {
 			beaconCtl.log.Error().Err(err).Msg("can't save shards index in db")
 		}
 	}
 
->>>>>>> 1443119a
 	beaconCtl.log.Info().Msg("Gracefully shutting down the database...")
 	if err := beaconCtl.chainProvider.DB.Close(); err != nil {
 		beaconCtl.log.Error().Err(err).Msg("Can't close db")
